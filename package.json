--- conflicted
+++ resolved
@@ -1,10 +1,6 @@
 {
   "name": "@toznysecure/sdk",
-<<<<<<< HEAD
-  "version": "1.0.1-alpha.6",
-=======
   "version": "1.0.1",
->>>>>>> 793a9384
   "description": "Tozny Platform software developers kit.",
   "main": "index.js",
   "engines": {
