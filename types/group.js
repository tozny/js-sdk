--- conflicted
+++ resolved
@@ -8,10 +8,6 @@
     this.groupName = data.groupName
     this.publicKey = membershipKeys.publicKey
     this.encryptedGroupKey = membershipKeys.encryptedGroupKey
-<<<<<<< HEAD
-    this.clientID = membership.clientID
-=======
->>>>>>> 90027a17
     this.createdAt = null
     this.lastModified = null
     this.groupID = null
@@ -42,11 +38,7 @@
       groupName: groupName,
     }
     let membershipKeys = GroupMembershipKeys.decode(json)
-<<<<<<< HEAD
-    var group = new Group(data, {}, membershipKeys)
-=======
     var group = new Group(data, membershipKeys)
->>>>>>> 90027a17
 
     // server defined values
     let createdAt = json.created_at === null ? null : json.created_at
