const { v4: uuidv4 } = require('uuid')
const { apiUrl, idRealmName, idAppName, clientRegistrationToken } = global
const Tozny = require('../node')
const ops = require('./utils/operations')
const { SECRET_UUID } = require('../lib/utils/constants')

jest.setTimeout(100000)

let realmConfig
let realm
let identity
let username
let password
let username2
let password2
beforeAll(async () => {
  username = `it-user-${uuidv4()}`
  password = uuidv4()
  username2 = `it-second-user-${uuidv4()}`
  password2 = uuidv4()
  realmConfig = {
    realmName: idRealmName,
    appName: idAppName,
    brokerTargetUrl: 'http://integrationtest.local.tozny.com',
    apiUrl,
  }
  realm = new Tozny.identity.Realm(
    realmConfig.realmName,
    realmConfig.appName,
    realmConfig.brokerTargetUrl,
    apiUrl
  )
  await realm.register(
    username,
    password,
    clientRegistrationToken,
    `${username}@example.com`
  )
  identity = await realm.login(username, password)
  await realm.register(
    username2,
    password2,
    clientRegistrationToken,
    `${username2}@example.com`
  )
  // identity2 = await realm.login(username2, password2)
  /* this is commented out until tests can be written that work with 
    browser and node */
  // fileName = `test-file-${uuidv4()}`
  // fs.writeFile(fileName, 'This is a test file!', err => {
  //   if (err) {
  //     console.log(`Error creating file ${fileName}`, err)
  //   }
  // })
})

// afterAll(async () => {
//   fs.unlink(fileName, err => {
//     if (err) {
//       console.log(`Error deleting file ${fileName}`, err)
//     }
//   })
// })

describe('Tozny identity client', () => {
  it('can create a credential secret', async () => {
    const testName = `test-secret-${uuidv4()}`
    const secret = {
      secretType: 'Credential',
      secretName: testName,
      secretValue: 'secret-value',
      description: 'this is a description',
    }
    const secretTest = {
      meta: {
        type: `tozny.secret.${SECRET_UUID}.${secret.secretType}.${secret.secretName}`,
        plain: {
          description: secret.description,
          secretName: secret.secretName,
          secretType: secret.secretType,
        },
      },
      data: {
        secretValue: secret.secretValue,
      },
    }
    const secretResp = await ops.createSecret(realmConfig, identity, secret)
    expect(secretResp).toMatchObject(secretTest)
  })
  it('can create a client secret', async () => {
    const testName = `test-secret-${uuidv4()}`
    const secret = {
      secretType: 'Client',
      secretName: testName,
      secretValue: `{
        "version": "2",
        "public_signing_key": "A5QXkIKW5dBN_IOhjGoUBtT-xuVmqRXDB2uaqiKuTao",
        "private_signing_key": "qIqG9_81kd2gOY-yggIpahQG1MDnlBeQj7G4MHa5p0E1WapQxLVlyU6hXA6rp-Ci5DFf8g6GMaqy5t_H1g5Nqg",
        "client_id": "4f20ca95-1b3b-b78f-b5bd-6d469ac804eb",
        "api_key_id": "63807026e9a23850307429e52d2f607eaa5be43488cbb819b075ade91735b180",
        "api_secret": "730e6b18dc9668fe1758304283c73060619f6596f11bf42bdd3f16d6fc6cd6d0",
        "public_key": "6u73qLgJniPi9S2t99A7lNfvi3xjxMsPB_Z-CEGWZmo",
        "private_key": "BnBt9_tquBvSAHL04bQm0HkQ7eXtvuj1WSHegQeho6E",
        "api_url": "http://platform.local.tozny.com:8000",
        "client_email": ""
      }`,
      description: 'a client credential secret',
    }
    const secretTest = {
      meta: {
        type: `tozny.secret.${SECRET_UUID}.${secret.secretType}.${secret.secretName}`,
        plain: {
          description: secret.description,
          secretName: secret.secretName,
          secretType: secret.secretType,
        },
      },
      data: {
        secretValue: secret.secretValue,
      },
    }
    const secretResp = await ops.createSecret(realmConfig, identity, secret)
    expect(secretResp).toMatchObject(secretTest)
  })
  it('fails to create client secret when name or value is not valid', async () => {
    const secretMissingField = {
      secretType: 'Client',
      secretName: 'secretMissingField',
      secretValue: `{
        "public_signing_key": "A5QXkIKW5dBN_IOhjGoUBtT-xuVmqRXDB2uaqiKuTao",
        "private_signing_key": "qIqG9_81kd2gOY-yggIpahQG1MDnlBeQj7G4MHa5p0E1WapQxLVlyU6hXA6rp-Ci5DFf8g6GMaqy5t_H1g5Nqg",
        "client_id": "4f20ca95-1b3b-b78f-b5bd-6d469ac804eb",
        "api_key_id": "63807026e9a23850307429e52d2f607eaa5be43488cbb819b075ade91735b180",
        "api_secret": "730e6b18dc9668fe1758304283c73060619f6596f11bf42bdd3f16d6fc6cd6d0",
        "public_key": "6u73qLgJniPi9S2t99A7lNfvi3xjxMsPB_Z-CEGWZmo",
        "private_key": "BnBt9_tquBvSAHL04bQm0HkQ7eXtvuj1WSHegQeho6E",
        "api_url": "http://platform.local.tozny.com:8000",
        "client_email": ""
      }`,
      description: 'this is missing a required field',
    }
    const secretClientNotUUID = {
      secretType: 'Client',
      secretName: 'secretClientNotUUID',
      secretValue: `{
        "version": "2",
        "public_signing_key": "A5QXkIKW5dBN_IOhjGoUBtT-xuVmqRXDB2uaqiKuTao",
        "private_signing_key": "qIqG9_81kd2gOY-yggIpahQG1MDnlBeQj7G4MHa5p0E1WapQxLVlyU6hXA6rp-Ci5DFf8g6GMaqy5t_H1g5Nqg",
        "client_id": "4",
        "api_key_id": "63807026e9a23850307429e52d2f607eaa5be43488cbb819b075ade91735b180",
        "api_secret": "730e6b18dc9668fe1758304283c73060619f6596f11bf42bdd3f16d6fc6cd6d0",
        "public_key": "6u73qLgJniPi9S2t99A7lNfvi3xjxMsPB_Z-CEGWZmo",
        "private_key": "BnBt9_tquBvSAHL04bQm0HkQ7eXtvuj1WSHegQeho6E",
        "api_url": "http://platform.local.tozny.com:8000",
        "client_email": ""
      }`,
      description: 'the client id is not a uuid',
    }
    const secretInvalidKeyLength = {
      secretType: 'Client',
      secretName: 'secretInvalidKeyLength',
      secretValue: `{
        "version": "2",
        "public_signing_key": "A5QXkIKW5dBN_IOhjGoUBtT-xuVmqRXDB2uaqiKuTao",
        "private_signing_key": "qIq1WapQxLVlyU6hXA6rp-Ci5DFf8g6GMaqy5t_H1g5Nqg",
        "client_id": "4f20ca95-1b3b-b78f-b5bd-6d469ac804eb",
        "api_key_id": "63807026e9a23850307429e52d2f607eaa5be43488cbb819b075ade91735b180",
        "api_secret": "730e6b18dc9668fe1758304283c73060619f6596f11bf42bdd3f16d6fc6cd6d0",
        "public_key": "6u73qLgJniPi9S2t99A7lNfvi3xjxMsPB_Z-CEGWZmo",
        "private_key": "BnBt9_tquBvSAHL04bQm0HkQ7eXtvuj1WSHegQeho6E",
        "api_url": "http://platform.local.tozny.com:8000",
        "client_email": ""
      }`,
      description: 'private signing key is invalid length',
    }
    const secretValueEmpty = {
      secretType: 'Client',
      secretName: 'secretValueEmpty',
      secretValue: '',
      description: 'value is empty',
    }
    expect(ops.createSecret(secretMissingField)).rejects.toThrow()
    expect(ops.createSecret(secretClientNotUUID)).rejects.toThrow()
    expect(ops.createSecret(secretInvalidKeyLength)).rejects.toThrow()
    expect(ops.createSecret(secretValueEmpty)).rejects.toThrow()
  })
  it('fails to create credential secret when name or value is not valid', async () => {
    const secretTypeEmpty = {
      secretType: '',
      secretName: 'SecretName',
      secretValue: 'secret-value',
      description: 'this is a description',
    }
    const secretTypeInvalid = {
      secretType: 'Cred',
      secretName: 'SecretName',
      secretValue: 'secret-value',
      description: 'this is a description',
    }
    const secretNameEmpty = {
      secretType: 'Credential',
      secretName: '',
      secretValue: 'secret-value',
      description: 'this is a description',
    }
    const secretNameInvalid = {
      secretType: 'Credential',
      secretName: `test-secret#-${uuidv4()}`,
      secretValue: 'secret-value',
      description: 'this is a description',
    }
    const secretValueEmpty = {
      secretType: 'Credential',
      secretName: `test-secret-${uuidv4()}`,
      secretValue: '',
      description: 'this is a description',
    }
    expect(ops.createSecret(secretTypeEmpty)).rejects.toThrow()
    expect(ops.createSecret(secretTypeInvalid)).rejects.toThrow()
    expect(ops.createSecret(secretNameEmpty)).rejects.toThrow()
    expect(ops.createSecret(secretNameInvalid)).rejects.toThrow()
    expect(ops.createSecret(secretValueEmpty)).rejects.toThrow()
  })
  it('can create a secret, and list it', async () => {
    const testName = `test-secret-${uuidv4()}`
    const secret = {
      secretType: 'Credential',
      secretName: testName,
      secretValue: 'secret-value',
      description: 'this is a description',
    }
    // use local search to wait
    await ops.createSecret(realmConfig, identity, secret)
    // wait for proper indexing of secret
    let query = await identity.getSecrets(10)
    await waitForNextOfName(query, testName)
    // run list in test environment
    let result = await ops.getSecrets(realmConfig, identity, 10)
    expect(result[0].data.secretValue).toBe('secret-value')
    expect(result[0].meta.plain.secretType).toBe('Credential')
  })
  it('can read a record by recordID', async () => {
    const secret = {
      secretType: 'Credential',
      secretName: `test-secret-${uuidv4()}`,
      secretValue: 'secret-value',
      description: 'this is a description',
    }
    const created = await ops.createSecret(realmConfig, identity, secret)
    const returned = await ops.viewSecret(
      realmConfig,
      identity,
      created.meta.recordId
    )
    expect(created.stringify()).toBe(returned.stringify())
  })
  it('can create a secret and update', async () => {
    const testName = `test-secret-${uuidv4()}`
    const oldSecret = {
      secretType: 'Credential',
      secretName: testName,
      secretValue: 'secret-value',
      description: 'this is a description',
    }
    const newSecret = {
      secretType: 'Credential',
      secretName: testName,
      secretValue: 'updatedSecretValue',
      description: 'this is a description',
    }
    await ops.createSecret(realmConfig, identity, oldSecret)
    await ops.updateSecret(realmConfig, identity, oldSecret, newSecret)
    const query = await identity.getSecrets(100)
    const secretsWithUpdatedRecord = await waitForNextOfName(query, testName, 2)
    const newLengthSecrets = secretsWithUpdatedRecord.length
    // Tests
    expect(
      secretsWithUpdatedRecord[newLengthSecrets - 1].data.secretValue
    ).toBe('updatedSecretValue') // the new Secret is also created
  })
  it('cannot update secret of different type', async () => {
    const testName = `test-secret-${uuidv4()}`
    const oldSecret = {
      secretType: 'Credential',
      secretName: testName,
      secretValue: 'secret-value',
      description: 'this is a description',
    }
    const newSecret = {
      secretType: 'Note',
      secretName: testName,
      secretValue: 'updatedSecretValue',
      description: 'this is a description',
    }
    await ops.createSecret(realmConfig, identity, oldSecret)
    expect(
      ops.updateSecret(realmConfig, identity, oldSecret, newSecret)
    ).rejects.toThrow()
  })
  it('cannot update secret of different name', async () => {
    const testName = `test-secret-${uuidv4()}`
    const notTestName = `test-secret-${uuidv4()}`
    const oldSecret = {
      secretType: 'Credential',
      secretName: testName,
      secretValue: 'secret-value',
      description: 'this is a description',
    }
    const newSecret = {
      secretType: 'Credential',
      secretName: notTestName,
      secretValue: 'updatedSecretValue',
      description: 'this is a description',
    }
    await ops.createSecret(realmConfig, identity, oldSecret)
    expect(
      ops.updateSecret(realmConfig, identity, oldSecret, newSecret)
    ).rejects.toThrow()
  })
  it('gets the latest version of a secret', async () => {
    const testName = `test-secret-${uuidv4()}`
    const oldSecret = {
      secretType: 'Credential',
      secretName: testName,
      secretValue: 'secret-value',
      description: 'this is a description',
    }
    const newSecret = {
      secretType: 'Credential',
      secretName: testName,
      secretValue: 'updatedSecretValue',
      description: 'this is a description',
    }
    await ops.createSecret(realmConfig, identity, oldSecret)
    await ops.updateSecret(realmConfig, identity, oldSecret, newSecret)
    const start = new Date()
    let latestVersionOfSecret
    while (new Date() - start < 30000) {
      latestVersionOfSecret = await ops.getLatestSecret(
        realmConfig,
        identity,
        testName,
        'Credential'
      )
      if (
        latestVersionOfSecret.exists == true &&
        latestVersionOfSecret.results.data.secretValue == 'updatedSecretValue'
      ) {
        break
      }
      // delay 200 milliseconds between tries
      await new Promise(r => setTimeout(r, 200))
    }
    expect(latestVersionOfSecret.exists).toBe(true)
    expect(latestVersionOfSecret.results.data.secretValue).toBe(
      'updatedSecretValue'
    )
  })
  it('it doesnt return the latest version for invalid secret', async () => {
    let latestVersion = await ops.getLatestSecret(
      realmConfig,
      identity,
      `fakeName`,
      'fakeType'
    )
    expect(latestVersion.exists).toBe(false)
  })

  it('can create a secret and share it with a username', async () => {
    const testName = `test-secret-${uuidv4()}`
    const secret = {
      secretType: 'Credential',
      secretName: testName,
      secretValue: 'secret-value',
      description: 'this is a description',
    }
    const testUsername = username2
    const secretCreated = await ops.createSecret(realmConfig, identity, secret)
    const start = new Date()
    await new Promise(r => setTimeout(r, 5000))
    let shareByUserName
    while (new Date() - start < 30000) {
      shareByUserName = await ops.shareSecretWithUsername(
        realmConfig,
        identity,
        testName,
        'Credential',
        testUsername
      )
      if (shareByUserName == secretCreated.meta.type) {
        break
      }
      // delay 200 milliseconds between tries
      await new Promise(r => setTimeout(r, 200))
    }
  })
  it('can handle a silent response with fake username', async () => {
    const testName = `test-secret-${uuidv4()}`
    const secret = {
      secretType: 'Credential',
      secretName: testName,
      secretValue: 'secret-value',
      description: 'this is a description',
    }
    const testUsername = 'fakeUsername1'
    await ops.createSecret(realmConfig, identity, secret)
    await new Promise(r => setTimeout(r, 500))
    const shareByUsername = await ops.shareSecretWithUsername(
      realmConfig,
      identity,
      testName,
      'Credential',
      testUsername
    )
    expect(shareByUsername).toBe(null)
  })
  it('it can share a secret and unshare', async () => {
    const testName = `updated-${uuidv4()}`
    const secret = {
      secretType: 'Credential',
      secretName: testName,
      secretValue: 'secret-value',
      description: 'this is a description',
    }
<<<<<<< HEAD
    const testUsername = 'katieuser1'
=======
    const testUsername = username2
>>>>>>> bc4b7221
    const secretCreated = await ops.createSecret(realmConfig, identity, secret)
    const start = new Date()
    await new Promise(r => setTimeout(r, 5000))
    let shareByUsername
    while (new Date() - start < 30000) {
      shareByUsername = await ops.shareSecretWithUsername(
        realmConfig,
        identity,
        testName,
        'Credential',
        testUsername
      )
      if (shareByUsername != null) {
        break
      }
      // delay 200 milliseconds between tries
      await new Promise(r => setTimeout(r, 200))
    }
    expect(shareByUsername).toBe(secretCreated.meta.type)
    let unshareByUsername = await ops.revokeSecretFromUser(
      realmConfig,
      identity,
      testName,
      'Credential',
      testUsername
    )

    expect(unshareByUsername).toBe(true)
  })

  it('can get a list of secret shared', async () => {
    const testName = `test-secret-${uuidv4()}`
    const secret = {
      secretType: 'Credential',
      secretName: testName,
      secretValue: 'secret-value',
      description: 'this is a description',
    }
<<<<<<< HEAD
    const testUsername = 'it-user-0accf634-efa8-44e9-aa7e-474228425b00'
=======
    const testUsername = username2
>>>>>>> bc4b7221
    await ops.createSecret(realmConfig, identity, secret)
    const start = new Date()
    await new Promise(r => setTimeout(r, 5000))
    let shareByUsername
    while (new Date() - start < 30000) {
      shareByUsername = await ops.shareSecretWithUsername(
        realmConfig,
        identity,
        testName,
        'Credential',
        testUsername
      )
      if (shareByUsername != null) {
        break
      }
      // delay 200 milliseconds between tries
      await new Promise(r => setTimeout(r, 200))
    }
    const list = await ops.getSecretSharedList(
      realmConfig,
      identity,
      testName,
      'Credential'
    )
    expect(list[0].username).toBe(testUsername)
  })
  it('can return an empty list if not shared', async () => {
    const testName = `test-secret-${uuidv4()}`
    const secret = {
      secretType: 'Credential',
      secretName: testName,
      secretValue: 'secret-value',
      description: 'this is a description',
    }
    await ops.createSecret(realmConfig, identity, secret)
    const list = await ops.getSecretSharedList(
      realmConfig,
      identity,
      testName,
      'Credential'
    )
<<<<<<< HEAD
    expect(list).toStrictEqual([])
=======
    expect(JSON.stringify(list)).toBe(JSON.stringify([]))
>>>>>>> bc4b7221
  })
  /* These tests are for node only, which means that they will fail the browsers tests on
    travis. These will be updated shortly to work with both browser and node. */
  // it('can create a secret with a file type', async () => {
  //   const file = fs.createReadStream(fileName, { encoding: 'utf8' })
  //   const testName = `test-secret-${uuidv4()}`
  //   const secret = {
  //     secretType: 'File',
  //     secretName: testName,
  //     secretValue: '',
  //     fileName: fileName,
  //     file: file,
  //     description: 'this contains a file',
  //   }
  //   const secretTest = {
  //     meta: {
  //       type: `tozny.secret.${SECRET_UUID}.${secret.secretType}.${secret.secretName}`,
  //       plain: {
  //         description: secret.description,
  //         secretName: secret.secretName,
  //         secretType: secret.secretType,
  //         fileName: secret.fileName,
  //       },
  //     },
  //   }
  //   const secretResp = await ops.createSecret(realmConfig, identity, secret)
  //   expect(secretResp).toMatchObject(secretTest)
  // })
  // it('can view a secret with a file type', async () => {
  //   const file = fs.createReadStream(fileName, { encoding: 'utf8' })
  //   const testName = `test-secret-${uuidv4()}`
  //   const secret = {
  //     secretType: 'File',
  //     secretName: testName,
  //     secretValue: '',
  //     fileName: fileName,
  //     file: file,
  //     description: 'this contains a file',
  //   }
  //   const created = await ops.createSecret(realmConfig, identity, secret)
  //   const returned = await ops.getFile(
  //     realmConfig,
  //     identity,
  //     created.meta.recordId
  //   )
  //   await Tozny.helpers.saveFile(returned, `downloaded-${fileName}`)
  //   fs.readFile(
  //     `downloaded-${fileName}`,
  //     { encoding: 'utf-8' },
  //     (err, data) => {
  //       if (err) {
  //         console.log(`Error downloading file downloaded-${fileName}`, err)
  //       }
  //       expect(data).toBe('This is a test file!')
  //     }
  //   )
  //   fs.unlink(`downloaded-${fileName}`, err => {
  //     if (err) {
  //       console.log(`Error deleting file downloaded-${fileName}`, err)
  //     }
  //   })
  // })
})
/**
 * Returns a search result filtered to contain only the secrets with the given name
 *
 * If numRequired is set, then it will ensure the results contains at least that many
 * secret are found. By default it ensures at least one secret of the given name
 * exists before returning.
 *
 * If the result gets to the end of the 10 second timeout period, this method throws.
 *
 * @param {SearchResult} query A secrets search result
 * @param {string} name The name of the secrets being looked for
 * @param {int} numRequired The number of secrets which should be found before returning
 */
async function waitForNextOfName(query, name, numRequired = 1) {
  const floor = numRequired - 1
  let filtered
  const results = await ops.waitForNext(query, found => {
    filtered = found.filter(i => i.meta.plain.secretName === name)
    return filtered.length > floor
  })
  if (filtered.length < numRequired) {
    const stringifiedResults = JSON.stringify(results, null, '  ')
    throw new Error(
      `Did not find ${numRequired} secret{s} with name ${name} in results: ${stringifiedResults}`
    )
  }
  return filtered
}<|MERGE_RESOLUTION|>--- conflicted
+++ resolved
@@ -422,11 +422,7 @@
       secretValue: 'secret-value',
       description: 'this is a description',
     }
-<<<<<<< HEAD
-    const testUsername = 'katieuser1'
-=======
     const testUsername = username2
->>>>>>> bc4b7221
     const secretCreated = await ops.createSecret(realmConfig, identity, secret)
     const start = new Date()
     await new Promise(r => setTimeout(r, 5000))
@@ -465,11 +461,7 @@
       secretValue: 'secret-value',
       description: 'this is a description',
     }
-<<<<<<< HEAD
-    const testUsername = 'it-user-0accf634-efa8-44e9-aa7e-474228425b00'
-=======
     const testUsername = username2
->>>>>>> bc4b7221
     await ops.createSecret(realmConfig, identity, secret)
     const start = new Date()
     await new Promise(r => setTimeout(r, 5000))
@@ -511,11 +503,7 @@
       testName,
       'Credential'
     )
-<<<<<<< HEAD
-    expect(list).toStrictEqual([])
-=======
     expect(JSON.stringify(list)).toBe(JSON.stringify([]))
->>>>>>> bc4b7221
   })
   /* These tests are for node only, which means that they will fail the browsers tests on
     travis. These will be updated shortly to work with both browser and node. */
