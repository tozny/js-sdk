const { v4: uuidv4 } = require('uuid')
const { runInEnvironment, apiUrl, clientRegistrationToken } = global
const Tozny = require('../../node')

// Utilities to help with running things in the configured environment
module.exports = {
  async registerClient() {
    const name = `integration-client-${uuidv4()}`
    const configJSON = await runInEnvironment(
      function(clientRegistrationToken, apiUrl, name) {
        return Promise.all([
          Tozny.crypto.generateKeypair(),
          Tozny.crypto.generateSigningKeypair(),
        ]).then(function(keys) {
          return Tozny.storage
            .register(
              clientRegistrationToken,
              name,
              keys[0],
              keys[1],
              true,
              apiUrl
            )
            .then(function(info) {
              return new Tozny.storage.Config(
                info.clientId,
                info.apiKeyId,
                info.apiSecret,
                keys[0].publicKey,
                keys[0].privateKey,
                keys[1].publicKey,
                keys[1].privateKey,
                apiUrl
              )
            })
            .then(JSON.stringify)
        })
      },
      clientRegistrationToken,
      apiUrl,
      name
    )
    return JSON.parse(configJSON)
  },
  async writeRecord(config, type, data, meta) {
    const recordJSON = await runInEnvironment(
      function(configJSON, type, dataJSON, metaJSON) {
        var config = Tozny.storage.Config.fromObject(configJSON)
        var client = new Tozny.storage.Client(config)
        var data = JSON.parse(dataJSON)
        var meta = JSON.parse(metaJSON)
        return client.writeRecord(type, data, meta).then(function(record) {
          return record.stringify()
        })
      },
      JSON.stringify(config),
      type,
      JSON.stringify(data),
      JSON.stringify(meta)
    )
    return Tozny.types.Record.decode(JSON.parse(recordJSON))
  },
  async readRecord(config, recordId) {
    const recordJSON = await runInEnvironment(
      function(configJSON, recordId) {
        var config = Tozny.storage.Config.fromObject(configJSON)
        var client = new Tozny.storage.Client(config)
        return client.readRecord(recordId).then(function(record) {
          return record.stringify()
        })
      },
      JSON.stringify(config),
      recordId
    )
    return Tozny.types.Record.decode(JSON.parse(recordJSON))
  },
  async updateRecord(config, record) {
    const recordJSON = await runInEnvironment(
      function(configJSON, recordJSON) {
        var config = Tozny.storage.Config.fromObject(configJSON)
        var client = new Tozny.storage.Client(config)
        var recordObj = JSON.parse(recordJSON)
        return Tozny.types.Record.decode(recordObj)
          .then(function(record) {
            return client.updateRecord(record)
          })
          .then(function(record) {
            return record.stringify()
          })
      },
      JSON.stringify(config),
      record.stringify()
    )
    return Tozny.types.Record.decode(JSON.parse(recordJSON))
  },
  async deleteRecord(config, recordId, version) {
    const result = await runInEnvironment(
      function(configJSON, recordId, version) {
        var config = Tozny.storage.Config.fromObject(configJSON)
        var client = new Tozny.storage.Client(config)
        return client.deleteRecord(recordId, version).then(JSON.stringify)
      },
      JSON.stringify(config),
      recordId,
      version
    )
    return JSON.parse(result)
  },
  async writeNote(
    config,
    data,
    recipientEncryptionKey,
    recipientSigningKey,
    options = {}
  ) {
    const noteJSON = await runInEnvironment(
      function(
        configJSON,
        dataJSON,
        recipientEncryptionKey,
        recipientSigningKey,
        optionsJSON
      ) {
        var config = Tozny.storage.Config.fromObject(configJSON)
        var client = new Tozny.storage.Client(config)
        var data = JSON.parse(dataJSON)
        var options = JSON.parse(optionsJSON)
        return client
          .writeNote(data, recipientEncryptionKey, recipientSigningKey, options)
          .then(function(note) {
            return note.stringify()
          })
      },
      JSON.stringify(config),
      JSON.stringify(data),
      recipientEncryptionKey,
      recipientSigningKey,
      JSON.stringify(options)
    )
    return Tozny.types.Note.decode(JSON.parse(noteJSON))
  },
  async writeAnonymousNote(
    data,
    recipientEncryptionKey,
    recipientSigningKey,
    encryptionKeyPair,
    signingKeyPair,
    options = {}
  ) {
    const noteJSON = await runInEnvironment(
      function(
        dataJSON,
        recipientEncryptionKey,
        recipientSigningKey,
        encryptionKeyPairJSON,
        signingKeyPairJSON,
        optionsJSON,
        apiUrl
      ) {
        var data = JSON.parse(dataJSON)
        var encryptionKeyPair = JSON.parse(encryptionKeyPairJSON)
        var signingKeyPair = JSON.parse(signingKeyPairJSON)
        var options = JSON.parse(optionsJSON)
        return Tozny.storage
          .writeNote(
            data,
            recipientEncryptionKey,
            recipientSigningKey,
            encryptionKeyPair,
            signingKeyPair,
            options,
            apiUrl
          )
          .then(function(note) {
            return note.stringify()
          })
      },
      JSON.stringify(data),
      recipientEncryptionKey,
      recipientSigningKey,
      JSON.stringify(encryptionKeyPair),
      JSON.stringify(signingKeyPair),
      JSON.stringify(options),
      apiUrl
    )
    return Tozny.types.Note.decode(JSON.parse(noteJSON))
  },
  async replaceNamedNote(
    config,
    data,
    recipientEncryptionKey,
    recipientSigningKey,
    options
  ) {
    const noteJSON = await runInEnvironment(
      function(
        configJSON,
        dataJSON,
        recipientEncryptionKey,
        recipientSigningKey,
        optionsJSON
      ) {
        var config = Tozny.storage.Config.fromObject(configJSON)
        var client = new Tozny.storage.Client(config)
        var data = JSON.parse(dataJSON)
        var options = JSON.parse(optionsJSON)
        return client
          .replaceNoteByName(
            data,
            recipientEncryptionKey,
            recipientSigningKey,
            options
          )
          .then(function(note) {
            return note.stringify()
          })
      },
      JSON.stringify(config),
      JSON.stringify(data),
      recipientEncryptionKey,
      recipientSigningKey,
      JSON.stringify(options)
    )
    return Tozny.types.Note.decode(JSON.parse(noteJSON))
  },
  async readNote(config, id, byName = false, authParams = {}) {
    const noteJSON = await runInEnvironment(
      function(configJSON, id, byNameJSON, authParamsJSON) {
        var config = Tozny.storage.Config.fromObject(configJSON)
        var client = new Tozny.storage.Client(config)
        var byName = JSON.parse(byNameJSON)
        var operation = byName ? 'readNoteByName' : 'readNote'
        var authParams = JSON.parse(authParamsJSON)
        return client[operation](id, authParams).then(function(note) {
          return note.stringify()
        })
      },
      JSON.stringify(config),
      id,
      JSON.stringify(byName),
      JSON.stringify(authParams)
    )
    return Tozny.types.Note.decode(JSON.parse(noteJSON))
  },
  async readAnonymousNote(
    id,
    encryptionKeyPair,
    signingKeyPair,
    byName = false
  ) {
    const noteJSON = await runInEnvironment(
      function(
        id,
        encryptionKeyPairJSON,
        signingKeyPairJSON,
        byNameJSON,
        apiUrl
      ) {
        var byName = JSON.parse(byNameJSON)
        var operation = byName ? 'readNoteByName' : 'readNote'
        var encryptionKeyPair = JSON.parse(encryptionKeyPairJSON)
        var signingKeyPair = JSON.parse(signingKeyPairJSON)
        return Tozny.storage[operation](
          id,
          encryptionKeyPair,
          signingKeyPair,
          {},
          {},
          apiUrl
        ).then(function(note) {
          return note.stringify()
        })
      },
      id,
      JSON.stringify(encryptionKeyPair),
      JSON.stringify(signingKeyPair),
      JSON.stringify(byName),
      apiUrl
    )
    return Tozny.types.Note.decode(JSON.parse(noteJSON))
  },
  async deleteNote(config, noteId) {
    const result = await runInEnvironment(
      function(configJSON, noteId) {
        var config = Tozny.storage.Config.fromObject(configJSON)
        var client = new Tozny.storage.Client(config)
        return client.deleteNote(noteId).then(JSON.stringify)
      },
      JSON.stringify(config),
      noteId
    )
    return JSON.parse(result)
  },
  async deleteAnonymousNote(noteId, signingKeyPair) {
    const result = await runInEnvironment(
      function(noteId, signingKeyPairJSON, apiUrl) {
        const signingKeyPair = JSON.parse(signingKeyPairJSON)
        return Tozny.storage.deleteNote(noteId, signingKeyPair, apiUrl)
      },
      noteId,
      JSON.stringify(signingKeyPair),
      apiUrl
    )
    return JSON.parse(result)
  },
  async authOperation(config, method, type, targetId) {
    const result = await runInEnvironment(
      function(configJSON, method, type, targetId) {
        var config = Tozny.storage.Config.fromObject(configJSON)
        var client = new Tozny.storage.Client(config)
        return client[method](type, targetId).then(JSON.stringify)
      },
      JSON.stringify(config),
      method,
      type,
      targetId
    )
    return JSON.parse(result)
  },
  async authOnBehalfOperation(config, method, type, ownerId, targetId) {
    const result = await runInEnvironment(
      function(configJSON, method, type, ownerId, targetId) {
        var config = Tozny.storage.Config.fromObject(configJSON)
        var client = new Tozny.storage.Client(config)
        return client[method](ownerId, type, targetId).then(JSON.stringify)
      },
      JSON.stringify(config),
      method,
      type,
      ownerId,
      targetId
    )
    return JSON.parse(result)
  },
  async search(config, searchRequest) {
    const recordsJSON = await runInEnvironment(
      function(configJSON, searchJSON) {
        var config = Tozny.storage.Config.fromObject(configJSON)
        var client = new Tozny.storage.Client(config)
        const serial = JSON.parse(searchJSON)
        var request = new Tozny.types.Search(
          serial.include_data,
          serial.include_all_writers,
          serial.limit,
          serial.next_token
        )
        var i
        function arrangeTerms(terms) {
          var newTerms = {}
          var termKey
          var map = {
            writer_ids: 'writers',
            user_ids: 'users',
            record_ids: 'records',
            content_types: 'type',
            tags: 'plain',
          }
          for (termKey in terms) {
            if (map[termKey]) {
              newTerms[map[termKey]] = terms[termKey]
            } else {
              newTerms[termKey] = terms[termKey]
            }
          }
          return newTerms
        }
        if (serial.match !== undefined && serial.match.length > 0) {
          for (i = 0; i < serial.match.length; i++) {
            request.match(
              arrangeTerms(serial.match[i].terms),
              serial.match[i].condition,
              serial.match[i].strategy
            )
          }
        }
        if (serial.exclude !== undefined && serial.exclude.length > 0) {
          for (i = 0; i < serial.exclude.length; i++) {
            request.exclude(
              arrangeTerms(serial.exclude[i].terms),
              serial.exclude[i].condition,
              serial.exclude[i].strategy
            )
          }
        }
        if (serial.range !== undefined) {
          request.range(serial.range.start, serial.range.end, serial.range.key)
        }
        return client
          .search(request)
          .then(function(r) {
            return r.next()
          })
          .then(function(list) {
            return list.map(function(record) {
              return record.serializable()
            })
          })
          .then(JSON.stringify)
      },
      JSON.stringify(config),
      searchRequest.stringify()
    )
    return Promise.all(JSON.parse(recordsJSON).map(Tozny.types.Record.decode))
  },
  async infoOperation(config, method) {
    const result = await runInEnvironment(
      function(configJSON, method) {
        var config = Tozny.storage.Config.fromObject(configJSON)
        var client = new Tozny.storage.Client(config)
        return client[method]().then(JSON.stringify)
      },
      JSON.stringify(config),
      method
    )
    return JSON.parse(result)
  },
  async registerIdentity(config, realm) {
    const username = `integration-user-${uuidv4()}@example.com`
    const password = uuidv4()
    const user = await runInEnvironment(
      function(realmJSON, clientRegistrationToken, username, password) {
        const realmConfig = JSON.parse(realmJSON)
        const realm = new Tozny.identity.Realm(
          realmConfig.realmName,
          realmConfig.appName,
          realmConfig.brokerTargetUrl,
          realmConfig.apiUrl
        )
        return realm
          .register(
            username,
            password,
            clientRegistrationToken,
            `${username}@example.com`
          )
          .then(function(user) {
            return user.stringify()
          })
      },
      JSON.stringify(config),
      clientRegistrationToken,
      username,
      password
    )
    return realm.fromObject(user)
  },
  async login(config, realm, username, password) {
    const user = await runInEnvironment(
      function(realmJSON, username, password) {
        const realmConfig = JSON.parse(realmJSON)
        const realm = new Tozny.identity.Realm(
          realmConfig.realmName,
          realmConfig.appName,
          realmConfig.brokerTargetUrl,
          realmConfig.apiUrl
        )
        return realm.login(username, password).then(function(user) {
          return user.stringify()
        })
      },
      JSON.stringify(config),
      username,
      password
    )
    return realm.fromObject(user)
  },
  async userMethod(config, user, method) {
    const userConfig = await runInEnvironment(
      function(realmJSON, userJSON, method) {
        const realmConfig = JSON.parse(realmJSON)
        const realm = new Tozny.identity.Realm(
          realmConfig.realmName,
          realmConfig.appName,
          realmConfig.brokerTargetUrl,
          realmConfig.apiUrl
        )
        const user = realm.fromObject(userJSON)
        return user[method]().then(JSON.stringify)
      },
      JSON.stringify(config),
      user.stringify(),
      method
    )
    return JSON.parse(userConfig)
  },
  async createGroup(config, name, capabilities = []) {
    const groupMembership = await runInEnvironment(
      function(configJSON, name, capabilities) {
        var config = Tozny.storage.Config.fromObject(configJSON)
        var client = new Tozny.storage.Client(config)
        capabilities = new Tozny.types.Capabilities(capabilities)
        return client.createGroup(name, capabilities)
      },
      JSON.stringify(config),
      name,
      capabilities
    )
    return groupMembership
  },
<<<<<<< HEAD
  async deleteGroup(config, groupID) {
    const result = await runInEnvironment(
      function(configJSON, groupID) {
        var config = Tozny.storage.Config.fromObject(configJSON)
        var client = new Tozny.storage.Client(config)
        return client.deleteGroup(groupID).then(JSON.stringify)
      },
      JSON.stringify(config),
      groupID
    )
    return JSON.parse(result)
=======
  async readGroup(config, id) {
    const groupJson = await runInEnvironment(
      function(configJson, id) {
        var config = Tozny.storage.Config.fromObject(configJson)
        var client = new Tozny.storage.Client(config)
        return client.readGroup(id).then(function(group) {
          return group.stringify()
        })
      },
      JSON.stringify(config),
      id
    )
    return Tozny.types.Group.decode(JSON.parse(groupJson))
  },
  async listGroups(
    config,
    clientID = null,
    groupNames = null,
    nextToken = null,
    max = null
  ) {
    const groupsJson = await runInEnvironment(
      function(configJSON, clientID, groupNamesJson, nextToken, max) {
        var config = Tozny.storage.Config.fromObject(configJSON)
        var client = new Tozny.storage.Client(config)
        var groupNames = JSON.parse(groupNamesJson)
        return client.listGroups(clientID, groupNames, nextToken, max)
      },
      JSON.stringify(config),
      clientID,
      JSON.stringify(groupNames),
      nextToken,
      max
    )
    return groupsJson
>>>>>>> f95a9111
  },
}<|MERGE_RESOLUTION|>--- conflicted
+++ resolved
@@ -497,7 +497,6 @@
     )
     return groupMembership
   },
-<<<<<<< HEAD
   async deleteGroup(config, groupID) {
     const result = await runInEnvironment(
       function(configJSON, groupID) {
@@ -509,7 +508,7 @@
       groupID
     )
     return JSON.parse(result)
-=======
+  },
   async readGroup(config, id) {
     const groupJson = await runInEnvironment(
       function(configJson, id) {
@@ -545,6 +544,5 @@
       max
     )
     return groupsJson
->>>>>>> f95a9111
   },
 }