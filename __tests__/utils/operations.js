const { v4: uuidv4 } = require('uuid')
const { runInEnvironment, apiUrl, clientRegistrationToken } = global
const Tozny = require('../../node')

// Utilities to help with running things in the configured environment
module.exports = {
  async registerClient() {
    const name = `integration-client-${uuidv4()}`
    const configJSON = await runInEnvironment(
      function(clientRegistrationToken, apiUrl, name) {
        return Promise.all([
          Tozny.crypto.generateKeypair(),
          Tozny.crypto.generateSigningKeypair(),
        ]).then(function(keys) {
          return Tozny.storage
            .register(
              clientRegistrationToken,
              name,
              keys[0],
              keys[1],
              true,
              apiUrl
            )
            .then(function(info) {
              return new Tozny.storage.Config(
                info.clientId,
                info.apiKeyId,
                info.apiSecret,
                keys[0].publicKey,
                keys[0].privateKey,
                keys[1].publicKey,
                keys[1].privateKey,
                apiUrl
              )
            })
            .then(JSON.stringify)
        })
      },
      clientRegistrationToken,
      apiUrl,
      name
    )
    return JSON.parse(configJSON)
  },
  async writeRecord(config, type, data, meta) {
    const recordJSON = await runInEnvironment(
      function(configJSON, type, dataJSON, metaJSON) {
        var config = Tozny.storage.Config.fromObject(configJSON)
        var client = new Tozny.storage.Client(config)
        var data = JSON.parse(dataJSON)
        var meta = JSON.parse(metaJSON)
        return client.writeRecord(type, data, meta).then(function(record) {
          return record.stringify()
        })
      },
      JSON.stringify(config),
      type,
      JSON.stringify(data),
      JSON.stringify(meta)
    )
    return Tozny.types.Record.decode(JSON.parse(recordJSON))
  },
  async readRecord(config, recordId) {
    const recordJSON = await runInEnvironment(
      function(configJSON, recordId) {
        var config = Tozny.storage.Config.fromObject(configJSON)
        var client = new Tozny.storage.Client(config)
        return client.readRecord(recordId).then(function(record) {
          return record.stringify()
        })
      },
      JSON.stringify(config),
      recordId
    )
    return Tozny.types.Record.decode(JSON.parse(recordJSON))
  },
  async updateRecord(config, record) {
    const recordJSON = await runInEnvironment(
      function(configJSON, recordJSON) {
        var config = Tozny.storage.Config.fromObject(configJSON)
        var client = new Tozny.storage.Client(config)
        var recordObj = JSON.parse(recordJSON)
        return Tozny.types.Record.decode(recordObj)
          .then(function(record) {
            return client.updateRecord(record)
          })
          .then(function(record) {
            return record.stringify()
          })
      },
      JSON.stringify(config),
      record.stringify()
    )
    return Tozny.types.Record.decode(JSON.parse(recordJSON))
  },
  async deleteRecord(config, recordId, version) {
    const result = await runInEnvironment(
      function(configJSON, recordId, version) {
        var config = Tozny.storage.Config.fromObject(configJSON)
        var client = new Tozny.storage.Client(config)
        return client.deleteRecord(recordId, version).then(JSON.stringify)
      },
      JSON.stringify(config),
      recordId,
      version
    )
    return JSON.parse(result)
  },
  async writeNote(
    config,
    data,
    recipientEncryptionKey,
    recipientSigningKey,
    options = {}
  ) {
    const noteJSON = await runInEnvironment(
      function(
        configJSON,
        dataJSON,
        recipientEncryptionKey,
        recipientSigningKey,
        optionsJSON
      ) {
        var config = Tozny.storage.Config.fromObject(configJSON)
        var client = new Tozny.storage.Client(config)
        var data = JSON.parse(dataJSON)
        var options = JSON.parse(optionsJSON)
        return client
          .writeNote(data, recipientEncryptionKey, recipientSigningKey, options)
          .then(function(note) {
            return note.stringify()
          })
      },
      JSON.stringify(config),
      JSON.stringify(data),
      recipientEncryptionKey,
      recipientSigningKey,
      JSON.stringify(options)
    )
    return Tozny.types.Note.decode(JSON.parse(noteJSON))
  },
  async writeAnonymousNote(
    data,
    recipientEncryptionKey,
    recipientSigningKey,
    encryptionKeyPair,
    signingKeyPair,
    options = {}
  ) {
    const noteJSON = await runInEnvironment(
      function(
        dataJSON,
        recipientEncryptionKey,
        recipientSigningKey,
        encryptionKeyPairJSON,
        signingKeyPairJSON,
        optionsJSON,
        apiUrl
      ) {
        var data = JSON.parse(dataJSON)
        var encryptionKeyPair = JSON.parse(encryptionKeyPairJSON)
        var signingKeyPair = JSON.parse(signingKeyPairJSON)
        var options = JSON.parse(optionsJSON)
        return Tozny.storage
          .writeNote(
            data,
            recipientEncryptionKey,
            recipientSigningKey,
            encryptionKeyPair,
            signingKeyPair,
            options,
            apiUrl
          )
          .then(function(note) {
            return note.stringify()
          })
      },
      JSON.stringify(data),
      recipientEncryptionKey,
      recipientSigningKey,
      JSON.stringify(encryptionKeyPair),
      JSON.stringify(signingKeyPair),
      JSON.stringify(options),
      apiUrl
    )
    return Tozny.types.Note.decode(JSON.parse(noteJSON))
  },
  async replaceNamedNote(
    config,
    data,
    recipientEncryptionKey,
    recipientSigningKey,
    options
  ) {
    const noteJSON = await runInEnvironment(
      function(
        configJSON,
        dataJSON,
        recipientEncryptionKey,
        recipientSigningKey,
        optionsJSON
      ) {
        var config = Tozny.storage.Config.fromObject(configJSON)
        var client = new Tozny.storage.Client(config)
        var data = JSON.parse(dataJSON)
        var options = JSON.parse(optionsJSON)
        return client
          .replaceNoteByName(
            data,
            recipientEncryptionKey,
            recipientSigningKey,
            options
          )
          .then(function(note) {
            return note.stringify()
          })
      },
      JSON.stringify(config),
      JSON.stringify(data),
      recipientEncryptionKey,
      recipientSigningKey,
      JSON.stringify(options)
    )
    return Tozny.types.Note.decode(JSON.parse(noteJSON))
  },
  async readNote(config, id, byName = false, authParams = {}) {
    const noteJSON = await runInEnvironment(
      function(configJSON, id, byNameJSON, authParamsJSON) {
        var config = Tozny.storage.Config.fromObject(configJSON)
        var client = new Tozny.storage.Client(config)
        var byName = JSON.parse(byNameJSON)
        var operation = byName ? 'readNoteByName' : 'readNote'
        var authParams = JSON.parse(authParamsJSON)
        return client[operation](id, authParams).then(function(note) {
          return note.stringify()
        })
      },
      JSON.stringify(config),
      id,
      JSON.stringify(byName),
      JSON.stringify(authParams)
    )
    return Tozny.types.Note.decode(JSON.parse(noteJSON))
  },
  async readAnonymousNote(
    id,
    encryptionKeyPair,
    signingKeyPair,
    byName = false
  ) {
    const noteJSON = await runInEnvironment(
      function(
        id,
        encryptionKeyPairJSON,
        signingKeyPairJSON,
        byNameJSON,
        apiUrl
      ) {
        var byName = JSON.parse(byNameJSON)
        var operation = byName ? 'readNoteByName' : 'readNote'
        var encryptionKeyPair = JSON.parse(encryptionKeyPairJSON)
        var signingKeyPair = JSON.parse(signingKeyPairJSON)
        return Tozny.storage[operation](
          id,
          encryptionKeyPair,
          signingKeyPair,
          {},
          {},
          apiUrl
        ).then(function(note) {
          return note.stringify()
        })
      },
      id,
      JSON.stringify(encryptionKeyPair),
      JSON.stringify(signingKeyPair),
      JSON.stringify(byName),
      apiUrl
    )
    return Tozny.types.Note.decode(JSON.parse(noteJSON))
  },
  async deleteNote(config, noteId) {
    const result = await runInEnvironment(
      function(configJSON, noteId) {
        var config = Tozny.storage.Config.fromObject(configJSON)
        var client = new Tozny.storage.Client(config)
        return client.deleteNote(noteId).then(JSON.stringify)
      },
      JSON.stringify(config),
      noteId
    )
    return JSON.parse(result)
  },
  async deleteAnonymousNote(noteId, signingKeyPair) {
    const result = await runInEnvironment(
      function(noteId, signingKeyPairJSON, apiUrl) {
        const signingKeyPair = JSON.parse(signingKeyPairJSON)
        return Tozny.storage.deleteNote(noteId, signingKeyPair, apiUrl)
      },
      noteId,
      JSON.stringify(signingKeyPair),
      apiUrl
    )
    return JSON.parse(result)
  },
  async authOperation(config, method, type, targetId) {
    const result = await runInEnvironment(
      function(configJSON, method, type, targetId) {
        var config = Tozny.storage.Config.fromObject(configJSON)
        var client = new Tozny.storage.Client(config)
        return client[method](type, targetId).then(JSON.stringify)
      },
      JSON.stringify(config),
      method,
      type,
      targetId
    )
    return JSON.parse(result)
  },
  async authOnBehalfOperation(config, method, type, ownerId, targetId) {
    const result = await runInEnvironment(
      function(configJSON, method, type, ownerId, targetId) {
        var config = Tozny.storage.Config.fromObject(configJSON)
        var client = new Tozny.storage.Client(config)
        return client[method](ownerId, type, targetId).then(JSON.stringify)
      },
      JSON.stringify(config),
      method,
      type,
      ownerId,
      targetId
    )
    return JSON.parse(result)
  },
  async search(config, searchRequest) {
    const recordsJSON = await runInEnvironment(
      function(configJSON, searchJSON) {
        var config = Tozny.storage.Config.fromObject(configJSON)
        var client = new Tozny.storage.Client(config)
        const serial = JSON.parse(searchJSON)
        var request = new Tozny.types.Search(
          serial.include_data,
          serial.include_all_writers,
          serial.limit,
          serial.next_token
        )
        var i
        function arrangeTerms(terms) {
          var newTerms = {}
          var termKey
          var map = {
            writer_ids: 'writers',
            user_ids: 'users',
            record_ids: 'records',
            content_types: 'type',
            tags: 'plain',
          }
          for (termKey in terms) {
            if (map[termKey]) {
              newTerms[map[termKey]] = terms[termKey]
            } else {
              newTerms[termKey] = terms[termKey]
            }
          }
          return newTerms
        }
        if (serial.match !== undefined && serial.match.length > 0) {
          for (i = 0; i < serial.match.length; i++) {
            request.match(
              arrangeTerms(serial.match[i].terms),
              serial.match[i].condition,
              serial.match[i].strategy
            )
          }
        }
        if (serial.exclude !== undefined && serial.exclude.length > 0) {
          for (i = 0; i < serial.exclude.length; i++) {
            request.exclude(
              arrangeTerms(serial.exclude[i].terms),
              serial.exclude[i].condition,
              serial.exclude[i].strategy
            )
          }
        }
        if (serial.range !== undefined) {
          request.range(serial.range.start, serial.range.end, serial.range.key)
        }
        return client
          .search(request)
          .then(function(r) {
            return r.next()
          })
          .then(function(list) {
            return list.map(function(record) {
              return record.serializable()
            })
          })
          .then(JSON.stringify)
      },
      JSON.stringify(config),
      searchRequest.stringify()
    )
    return Promise.all(JSON.parse(recordsJSON).map(Tozny.types.Record.decode))
  },
  async infoOperation(config, method) {
    const result = await runInEnvironment(
      function(configJSON, method) {
        var config = Tozny.storage.Config.fromObject(configJSON)
        var client = new Tozny.storage.Client(config)
        return client[method]().then(JSON.stringify)
      },
      JSON.stringify(config),
      method
    )
    return JSON.parse(result)
  },
  async registerIdentity(config, realm) {
    const username = `integration-user-${uuidv4()}@example.com`
    const password = uuidv4()
    const user = await runInEnvironment(
      function(realmJSON, clientRegistrationToken, username, password) {
        const realmConfig = JSON.parse(realmJSON)
        const realm = new Tozny.identity.Realm(
          realmConfig.realmName,
          realmConfig.appName,
          realmConfig.brokerTargetUrl,
          realmConfig.apiUrl
        )
        return realm
          .register(
            username,
            password,
            clientRegistrationToken,
            `${username}@example.com`
          )
          .then(function(user) {
            return user.stringify()
          })
      },
      JSON.stringify(config),
      clientRegistrationToken,
      username,
      password
    )
    return realm.fromObject(user)
  },
  async login(config, realm, username, password) {
    const user = await runInEnvironment(
      function(realmJSON, username, password) {
        const realmConfig = JSON.parse(realmJSON)
        const realm = new Tozny.identity.Realm(
          realmConfig.realmName,
          realmConfig.appName,
          realmConfig.brokerTargetUrl,
          realmConfig.apiUrl
        )
        return realm.login(username, password).then(function(user) {
          return user.stringify()
        })
      },
      JSON.stringify(config),
      username,
      password
    )
    return realm.fromObject(user)
  },
  async userMethod(config, user, method) {
    const userConfig = await runInEnvironment(
      function(realmJSON, userJSON, method) {
        const realmConfig = JSON.parse(realmJSON)
        const realm = new Tozny.identity.Realm(
          realmConfig.realmName,
          realmConfig.appName,
          realmConfig.brokerTargetUrl,
          realmConfig.apiUrl
        )
        const user = realm.fromObject(userJSON)
        return user[method]().then(JSON.stringify)
      },
      JSON.stringify(config),
      user.stringify(),
      method
    )
    return JSON.parse(userConfig)
  },
  async createGroup(config, name, description, capabilities = []) {
    const groupMembership = await runInEnvironment(
      function(configJSON, name, capabilities, description) {
        var config = Tozny.storage.Config.fromObject(configJSON)
        var client = new Tozny.storage.Client(config)
        capabilities = new Tozny.types.Capabilities(capabilities)
        return client.createGroup(name, capabilities, description)
      },
      JSON.stringify(config),
      name,
      capabilities,
      description
    )
    return groupMembership
  },
  async deleteGroup(config, groupID) {
    const result = await runInEnvironment(
      function(configJSON, groupID) {
        var config = Tozny.storage.Config.fromObject(configJSON)
        var client = new Tozny.storage.Client(config)
        return client.deleteGroup(groupID).then(JSON.stringify)
      },
      JSON.stringify(config),
      groupID
    )
    return JSON.parse(result)
  },
  async readGroup(config, id) {
    const groupJson = await runInEnvironment(
      function(configJson, id) {
        var config = Tozny.storage.Config.fromObject(configJson)
        var client = new Tozny.storage.Client(config)
        return client.readGroup(id).then(function(group) {
          return group.stringify()
        })
      },
      JSON.stringify(config),
      id
    )
    return Tozny.types.Group.decode(JSON.parse(groupJson))
  },
  async listGroups(
    config,
    clientID = null,
    groupNames = [],
    nextToken = null,
    max = null
  ) {
    const groupsJson = await runInEnvironment(
      function(configJSON, clientID, groupNamesJson, nextToken, max) {
        var config = Tozny.storage.Config.fromObject(configJSON)
        var client = new Tozny.storage.Client(config)
        var groupNames = JSON.parse(groupNamesJson)
        return client.listGroups(clientID, groupNames, nextToken, max)
      },
      JSON.stringify(config),
      clientID,
      JSON.stringify(groupNames),
      nextToken,
      max
    )
    return groupsJson
  },
  async groupInfo(config, clientID = null, groupName) {
    const result = await runInEnvironment(
      function(configJSON, clientID, groupName) {
        var config = Tozny.storage.Config.fromObject(configJSON)
        var client = new Tozny.storage.Client(config)
        return client.groupInfo(groupName, clientID)
      },
      JSON.stringify(config),
      clientID,
      groupName
    )
    return result
  },
  async addGroupMembers(config, groupId, groupMembers = []) {
    const result = await runInEnvironment(
      function(configJSON, groupId, groupMembersJSON) {
        var config = Tozny.storage.Config.fromObject(configJSON)
        var client = new Tozny.storage.Client(config)
        var groupMembersParsed = JSON.parse(groupMembersJSON)
        groupMembers = groupMembersParsed
        return client.addGroupMembers(groupId, groupMembers)
      },
      JSON.stringify(config),
      groupId,
      JSON.stringify(groupMembers)
    )
    return result
  },
  async removeGroupMembers(config, groupId, clientIds = []) {
    const result = await runInEnvironment(
      function(configJSON, groupId, clientIdsJSON) {
        var config = Tozny.storage.Config.fromObject(configJSON)
        var client = new Tozny.storage.Client(config)
        var clientIDParsed = JSON.parse(clientIdsJSON)
        clientIds = clientIDParsed
        return client.removeGroupMembers(groupId, clientIds)
      },
      JSON.stringify(config),
      groupId,
      JSON.stringify(clientIds)
    )
    return JSON.parse(result)
  },
  async listGroupMembers(config, id) {
    const result = await runInEnvironment(
      function(configJson, id) {
        var config = Tozny.storage.Config.fromObject(configJson)
        var client = new Tozny.storage.Client(config)
        return client.listGroupMembers(id)
      },
      JSON.stringify(config),
      id
    )
    return result
  },
  async listRecordsSharedWithGroup(
    config,
    groupId,
    writerIds = [],
    nextToken = null,
    max = null
  ) {
    const result = await runInEnvironment(
      function(configJson, groupId, writerIdsJSON, nextToken, max) {
        var config = Tozny.storage.Config.fromObject(configJson)
        var client = new Tozny.storage.Client(config)
        var writerIds = JSON.parse(writerIdsJSON)
        return client.listRecordsSharedWithGroup(
          groupId,
          writerIds,
          nextToken,
          max
        )
      },
      JSON.stringify(config),
      groupId,
      JSON.stringify(writerIds),
      nextToken,
      max
    )
    return result
  },
  async shareRecordWithGroup(config, groupId, recordType) {
    const result = await runInEnvironment(
      function(configJson, groupId, recordType) {
        var config = Tozny.storage.Config.fromObject(configJson)
        var client = new Tozny.storage.Client(config)
        return client.shareRecordWithGroup(groupId, recordType)
      },
      JSON.stringify(config),
      groupId,
      recordType
    )
    return result
  },
  async revokeRecordWithGroup(config, groupId, recordType) {
    const result = await runInEnvironment(
      function(configJSON, groupId, recordType) {
        var config = Tozny.storage.Config.fromObject(configJSON)
        var client = new Tozny.storage.Client(config)
        return client.revokeRecordWithGroup(groupId, recordType)
      },
      JSON.stringify(config),
      groupId,
      recordType
    )
    return result
  },
  async createSecret(config, user, secret) {
    const secretResp = await runInEnvironment(
      function(realmJSON, userJSON, secret) {
        const realmConfig = JSON.parse(realmJSON)
        const realm = new Tozny.identity.Realm(
          realmConfig.realmName,
          realmConfig.appName,
          realmConfig.brokerTargetUrl,
          realmConfig.apiUrl
        )
        const user = realm.fromObject(userJSON)
        return user.createSecret(secret).then(function(secret) {
          return secret.stringify()
        })
      },
      JSON.stringify(config),
      user.stringify(),
      secret
    )
    return Tozny.types.Record.decode(JSON.parse(secretResp))
  },
  async getSecrets(config, user, limit) {
    const secretList = await runInEnvironment(
      function(realmJSON, userJSON, limit) {
        const realmConfig = JSON.parse(realmJSON)
        const realm = new Tozny.identity.Realm(
          realmConfig.realmName,
          realmConfig.appName,
          realmConfig.brokerTargetUrl,
          realmConfig.apiUrl
        )
        const user = realm.fromObject(userJSON)
        return user
          .getSecrets(limit)
          .then(function(r) {
            return r.next()
          })
          .then(function(list) {
            return list.map(function(record) {
              return record.serializable()
            })
          })
          .then(JSON.stringify)
      },
      JSON.stringify(config),
      user.stringify(),
      limit
    )
    return Promise.all(JSON.parse(secretList).map(Tozny.types.Record.decode))
  },
  async viewSecret(config, user, secretID) {
    const secret = await runInEnvironment(
      function(realmJSON, userJSON, secretID) {
        const realmConfig = JSON.parse(realmJSON)
        const realm = new Tozny.identity.Realm(
          realmConfig.realmName,
          realmConfig.appName,
          realmConfig.brokerTargetUrl,
          realmConfig.apiUrl
        )
        const user = realm.fromObject(userJSON)
        return user.viewSecret(secretID).then(function(secret) {
          return secret.stringify()
        })
      },
      JSON.stringify(config),
      user.stringify(),
      secretID
    )
    return Tozny.types.Record.decode(JSON.parse(secret))
  },
  async updateSecret(config, user, oldSecret, newSecret) {
    const secretResponse = await runInEnvironment(
      function(realmJSON, userJSON, oldSecret, newSecret) {
        const realmConfig = JSON.parse(realmJSON)
        const realm = new Tozny.identity.Realm(
          realmConfig.realmName,
          realmConfig.appName,
          realmConfig.brokerTargetUrl,
          realmConfig.apiUrl
        )
        const user = realm.fromObject(userJSON)
        return user.updateSecret(oldSecret, newSecret).then(function(secret) {
          return secret.stringify()
        })
      },
      JSON.stringify(config),
      user.stringify(),
      oldSecret,
      newSecret
    )
    return Tozny.types.Record.decode(JSON.parse(secretResponse))
  },
  async shareSecretWithUsername(
    config,
    user,
    secretName,
    secretType,
    usernameToAdd
  ) {
    const result = await runInEnvironment(
      function(realmJSON, userJSON, secretName, secretType, usernameToAdd) {
        const realmConfig = JSON.parse(realmJSON)
        const realm = new Tozny.identity.Realm(
          realmConfig.realmName,
          realmConfig.appName,
          realmConfig.brokerTargetUrl,
          realmConfig.apiUrl
        )
        const user = realm.fromObject(userJSON)
        return user
          .shareSecretWithUsername(secretName, secretType, usernameToAdd)
          .then(function(secret) {
            if (secret != null) {
              return JSON.stringify(secret)
            } else {
              return secret
            }
          })
      },
      JSON.stringify(config),
      user.stringify(),
      secretName,
      secretType,
      usernameToAdd
    )
    return JSON.parse(result)
  },
  async waitForNext(query, test = f => f.length > 0) {
    // short circuit for already done queries
    if (query.done) {
      return []
    }
    const originalAfterIndex = query.afterIndex
    // Start with a very short delay as immediate fetch of results right after writing
    // sometimes fails, but even with a very short window of wait it can succeed
    // first try.
    await new Promise(r => setTimeout(r, 200))
    // 30-second timeout period
    const start = new Date()
    let found
    while (new Date() - start < 30000) {
      query.done = false
      query.afterIndex = originalAfterIndex
      found = await query.next()
      if (test(found)) {
        break
      }
      // delay 200 milliseconds between tries
      await new Promise(r => setTimeout(r, 200))
    }
    return found
  },
  async getLatestSecret(config, user, secretName, secretType) {
    const secret = await runInEnvironment(
      function(realmJSON, userJSON, secretName, secretType) {
        const realmConfig = JSON.parse(realmJSON)
        const realm = new Tozny.identity.Realm(
          realmConfig.realmName,
          realmConfig.appName,
          realmConfig.brokerTargetUrl,
          realmConfig.apiUrl
        )
        const user = realm.fromObject(userJSON)
        return user
          .getLatestSecret(secretName, secretType)
          .then(function(secret) {
            if (secret.exists == true) {
              return { exists: true, results: JSON.stringify(secret.results) }
            }
            return secret
          })
      },
      JSON.stringify(config),
      user.stringify(),
      secretName,
      secretType
    )
    if (secret.exists == true) {
      let secretResult = await Tozny.types.Record.decode(
        JSON.parse(secret.results)
      )
      return { exists: true, results: secretResult }
    }
    return secret
  },
<<<<<<< HEAD
=======
  async privateRealmInfo(config, user) {
    const result = await runInEnvironment(
      function(realmJSON, userJSON) {
        const realmConfig = JSON.parse(realmJSON)
        const realm = new Tozny.identity.Realm(
          realmConfig.realmName,
          realmConfig.appName,
          realmConfig.brokerTargetUrl,
          realmConfig.apiUrl
        )
        const user = realm.fromObject(userJSON)
        return user.privateRealmInfo().then(function(info) {
          if (info != null) {
            return JSON.stringify(info)
          } else {
            return info
          }
        })
      },
      JSON.stringify(config),
      user.stringify()
    )
    return JSON.parse(result)
  },
>>>>>>> bc4b7221
  async revokeSecretFromUser(
    config,
    user,
    secretName,
    secretType,
    userToRevokeShare
  ) {
    const result = await runInEnvironment(
      function(realmJSON, userJSON, secretName, secretType, userToRevokeShare) {
        const realmConfig = JSON.parse(realmJSON)
        const realm = new Tozny.identity.Realm(
          realmConfig.realmName,
          realmConfig.appName,
          realmConfig.brokerTargetUrl,
          realmConfig.apiUrl
        )
        const user = realm.fromObject(userJSON)
        return user.revokeSecretFromUser(
          secretName,
          secretType,
          userToRevokeShare
        )
      },
      JSON.stringify(config),
      user.stringify(),
      secretName,
      secretType,
      userToRevokeShare
    )
    return result
  },
  async getSecretSharedList(config, user, secretName, secretType) {
    const result = await runInEnvironment(
      function(realmJSON, userJSON, secretName, secretType) {
        const realmConfig = JSON.parse(realmJSON)
        const realm = new Tozny.identity.Realm(
          realmConfig.realmName,
          realmConfig.appName,
          realmConfig.brokerTargetUrl,
          realmConfig.apiUrl
        )
        const user = realm.fromObject(userJSON)
        return user.getSecretSharedList(secretName, secretType)
      },
      JSON.stringify(config),
      user.stringify(),
      secretName,
      secretType
    )
    return result
  },
  /* this works with the node specific file tests, and will be reworked
  to fit with browser compatible tests */
  // async getFile(config, user, recordId) {
  //   const secretResponse = await runInEnvironment(
  //     function(realmJSON, userJSON, recordId) {
  //       const realmConfig = JSON.parse(realmJSON)
  //       const realm = new Tozny.identity.Realm(
  //         realmConfig.realmName,
  //         realmConfig.appName,
  //         realmConfig.brokerTargetUrl,
  //         realmConfig.apiUrl
  //       )
  //       const user = realm.fromObject(userJSON)
  //       return user.getFile(recordId)
  //     },
  //     JSON.stringify(config),
  //     user.stringify(),
  //     recordId
  //   )
  //   return secretResponse
  // },
  async searchRealmIdentitiesByUsername(config, user, usernamesToSearch = []) {
    const results = await runInEnvironment(
      function(realmJSON, userJSON, usernamesToSearchJSON) {
        const realmConfig = JSON.parse(realmJSON)
        const realm = new Tozny.identity.Realm(
          realmConfig.realmName,
          realmConfig.appName,
          realmConfig.brokerTargetUrl,
          realmConfig.apiUrl
        )
        var usernames = JSON.parse(usernamesToSearchJSON)
        const user = realm.fromObject(userJSON)
        return user
          .searchRealmIdentitiesByUsername(usernames)
          .then(function(identityInfo) {
            const returnVal = JSON.stringify(identityInfo)
            return returnVal
          })
      },
      JSON.stringify(config),
      user.stringify(),
      JSON.stringify(usernamesToSearch)
    )
    return JSON.parse(results)
  },
  async searchRealmIdentitiesByEmail(config, user, emailsToSearch = []) {
    const results = await runInEnvironment(
      function(realmJSON, userJSON, emailsToSearchJSON) {
        const realmConfig = JSON.parse(realmJSON)
        const realm = new Tozny.identity.Realm(
          realmConfig.realmName,
          realmConfig.appName,
          realmConfig.brokerTargetUrl,
          realmConfig.apiUrl
        )
        var emails = JSON.parse(emailsToSearchJSON)
        const user = realm.fromObject(userJSON)
        return user
          .searchRealmIdentitiesByEmail(emails)
          .then(function(identityInfo) {
            const returnVal = JSON.stringify(identityInfo)
            return returnVal
          })
      },
      JSON.stringify(config),
      user.stringify(),
      JSON.stringify(emailsToSearch)
    )
    return JSON.parse(results)
  },
  async searchIdentityByEmail(config, user, email) {
    const results = await runInEnvironment(
      function(realmJSON, userJSON, email) {
        const realmConfig = JSON.parse(realmJSON)
        const realm = new Tozny.identity.Realm(
          realmConfig.realmName,
          realmConfig.appName,
          realmConfig.brokerTargetUrl,
          realmConfig.apiUrl
        )
        const user = realm.fromObject(userJSON)
        return user.searchIdentityByEmail(email)
      },
      JSON.stringify(config),
      user.stringify(),
      email
    )
    return results
  },
  async searchIdentityByUsername(config, user, username) {
    const results = await runInEnvironment(
      function(realmJSON, userJSON, username) {
        const realmConfig = JSON.parse(realmJSON)
        const realm = new Tozny.identity.Realm(
          realmConfig.realmName,
          realmConfig.appName,
          realmConfig.brokerTargetUrl,
          realmConfig.apiUrl
        )
        const user = realm.fromObject(userJSON)
        return user.searchIdentityByUsername(username)
      },
      JSON.stringify(config),
      user.stringify(),
      username
    )
    return results
  },
}<|MERGE_RESOLUTION|>--- conflicted
+++ resolved
@@ -840,8 +840,6 @@
     }
     return secret
   },
-<<<<<<< HEAD
-=======
   async privateRealmInfo(config, user) {
     const result = await runInEnvironment(
       function(realmJSON, userJSON) {
@@ -866,7 +864,6 @@
     )
     return JSON.parse(result)
   },
->>>>>>> bc4b7221
   async revokeSecretFromUser(
     config,
     user,
