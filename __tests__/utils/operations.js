const { v4: uuidv4 } = require('uuid')
const { runInEnvironment, apiUrl, clientRegistrationToken } = global
const Tozny = require('../../node')

// Utilities to help with running things in the configured environment
module.exports = {
  async registerClient() {
    const name = `integration-client-${uuidv4()}`
    const configJSON = await runInEnvironment(
      function(clientRegistrationToken, apiUrl, name) {
        return Promise.all([
          Tozny.crypto.generateKeypair(),
          Tozny.crypto.generateSigningKeypair(),
        ]).then(function(keys) {
          return Tozny.storage
            .register(
              clientRegistrationToken,
              name,
              keys[0],
              keys[1],
              true,
              apiUrl
            )
            .then(function(info) {
              return new Tozny.storage.Config(
                info.clientId,
                info.apiKeyId,
                info.apiSecret,
                keys[0].publicKey,
                keys[0].privateKey,
                keys[1].publicKey,
                keys[1].privateKey,
                apiUrl
              )
            })
            .then(JSON.stringify)
        })
      },
      clientRegistrationToken,
      apiUrl,
      name
    )
    return JSON.parse(configJSON)
  },
  async writeRecord(config, type, data, meta) {
    const recordJSON = await runInEnvironment(
      function(configJSON, type, dataJSON, metaJSON) {
        var config = Tozny.storage.Config.fromObject(configJSON)
        var client = new Tozny.storage.Client(config)
        var data = JSON.parse(dataJSON)
        var meta = JSON.parse(metaJSON)
        return client.writeRecord(type, data, meta).then(function(record) {
          return record.stringify()
        })
      },
      JSON.stringify(config),
      type,
      JSON.stringify(data),
      JSON.stringify(meta)
    )
    return Tozny.types.Record.decode(JSON.parse(recordJSON))
  },
  async readRecord(config, recordId) {
    const recordJSON = await runInEnvironment(
      function(configJSON, recordId) {
        var config = Tozny.storage.Config.fromObject(configJSON)
        var client = new Tozny.storage.Client(config)
        return client.readRecord(recordId).then(function(record) {
          return record.stringify()
        })
      },
      JSON.stringify(config),
      recordId
    )
    return Tozny.types.Record.decode(JSON.parse(recordJSON))
  },
  async updateRecord(config, record) {
    const recordJSON = await runInEnvironment(
      function(configJSON, recordJSON) {
        var config = Tozny.storage.Config.fromObject(configJSON)
        var client = new Tozny.storage.Client(config)
        var recordObj = JSON.parse(recordJSON)
        return Tozny.types.Record.decode(recordObj)
          .then(function(record) {
            return client.updateRecord(record)
          })
          .then(function(record) {
            return record.stringify()
          })
      },
      JSON.stringify(config),
      record.stringify()
    )
    return Tozny.types.Record.decode(JSON.parse(recordJSON))
  },
  async deleteRecord(config, recordId, version) {
    const result = await runInEnvironment(
      function(configJSON, recordId, version) {
        var config = Tozny.storage.Config.fromObject(configJSON)
        var client = new Tozny.storage.Client(config)
        return client.deleteRecord(recordId, version).then(JSON.stringify)
      },
      JSON.stringify(config),
      recordId,
      version
    )
    return JSON.parse(result)
  },
  async writeNote(
    config,
    data,
    recipientEncryptionKey,
    recipientSigningKey,
    options = {}
  ) {
    const noteJSON = await runInEnvironment(
      function(
        configJSON,
        dataJSON,
        recipientEncryptionKey,
        recipientSigningKey,
        optionsJSON
      ) {
        var config = Tozny.storage.Config.fromObject(configJSON)
        var client = new Tozny.storage.Client(config)
        var data = JSON.parse(dataJSON)
        var options = JSON.parse(optionsJSON)
        return client
          .writeNote(data, recipientEncryptionKey, recipientSigningKey, options)
          .then(function(note) {
            return note.stringify()
          })
      },
      JSON.stringify(config),
      JSON.stringify(data),
      recipientEncryptionKey,
      recipientSigningKey,
      JSON.stringify(options)
    )
    return Tozny.types.Note.decode(JSON.parse(noteJSON))
  },
  async writeAnonymousNote(
    data,
    recipientEncryptionKey,
    recipientSigningKey,
    encryptionKeyPair,
    signingKeyPair,
    options = {}
  ) {
    const noteJSON = await runInEnvironment(
      function(
        dataJSON,
        recipientEncryptionKey,
        recipientSigningKey,
        encryptionKeyPairJSON,
        signingKeyPairJSON,
        optionsJSON,
        apiUrl
      ) {
        var data = JSON.parse(dataJSON)
        var encryptionKeyPair = JSON.parse(encryptionKeyPairJSON)
        var signingKeyPair = JSON.parse(signingKeyPairJSON)
        var options = JSON.parse(optionsJSON)
        return Tozny.storage
          .writeNote(
            data,
            recipientEncryptionKey,
            recipientSigningKey,
            encryptionKeyPair,
            signingKeyPair,
            options,
            apiUrl
          )
          .then(function(note) {
            return note.stringify()
          })
      },
      JSON.stringify(data),
      recipientEncryptionKey,
      recipientSigningKey,
      JSON.stringify(encryptionKeyPair),
      JSON.stringify(signingKeyPair),
      JSON.stringify(options),
      apiUrl
    )
    return Tozny.types.Note.decode(JSON.parse(noteJSON))
  },
  async replaceNamedNote(
    config,
    data,
    recipientEncryptionKey,
    recipientSigningKey,
    options
  ) {
    const noteJSON = await runInEnvironment(
      function(
        configJSON,
        dataJSON,
        recipientEncryptionKey,
        recipientSigningKey,
        optionsJSON
      ) {
        var config = Tozny.storage.Config.fromObject(configJSON)
        var client = new Tozny.storage.Client(config)
        var data = JSON.parse(dataJSON)
        var options = JSON.parse(optionsJSON)
        return client
          .replaceNoteByName(
            data,
            recipientEncryptionKey,
            recipientSigningKey,
            options
          )
          .then(function(note) {
            return note.stringify()
          })
      },
      JSON.stringify(config),
      JSON.stringify(data),
      recipientEncryptionKey,
      recipientSigningKey,
      JSON.stringify(options)
    )
    return Tozny.types.Note.decode(JSON.parse(noteJSON))
  },
  async readNote(config, id, byName = false, authParams = {}) {
    const noteJSON = await runInEnvironment(
      function(configJSON, id, byNameJSON, authParamsJSON) {
        var config = Tozny.storage.Config.fromObject(configJSON)
        var client = new Tozny.storage.Client(config)
        var byName = JSON.parse(byNameJSON)
        var operation = byName ? 'readNoteByName' : 'readNote'
        var authParams = JSON.parse(authParamsJSON)
        return client[operation](id, authParams).then(function(note) {
          return note.stringify()
        })
      },
      JSON.stringify(config),
      id,
      JSON.stringify(byName),
      JSON.stringify(authParams)
    )
    return Tozny.types.Note.decode(JSON.parse(noteJSON))
  },
  async readAnonymousNote(
    id,
    encryptionKeyPair,
    signingKeyPair,
    byName = false
  ) {
    const noteJSON = await runInEnvironment(
      function(
        id,
        encryptionKeyPairJSON,
        signingKeyPairJSON,
        byNameJSON,
        apiUrl
      ) {
        var byName = JSON.parse(byNameJSON)
        var operation = byName ? 'readNoteByName' : 'readNote'
        var encryptionKeyPair = JSON.parse(encryptionKeyPairJSON)
        var signingKeyPair = JSON.parse(signingKeyPairJSON)
        return Tozny.storage[operation](
          id,
          encryptionKeyPair,
          signingKeyPair,
          {},
          {},
          apiUrl
        ).then(function(note) {
          return note.stringify()
        })
      },
      id,
      JSON.stringify(encryptionKeyPair),
      JSON.stringify(signingKeyPair),
      JSON.stringify(byName),
      apiUrl
    )
    return Tozny.types.Note.decode(JSON.parse(noteJSON))
  },
  async deleteNote(config, noteId) {
    const result = await runInEnvironment(
      function(configJSON, noteId) {
        var config = Tozny.storage.Config.fromObject(configJSON)
        var client = new Tozny.storage.Client(config)
        return client.deleteNote(noteId).then(JSON.stringify)
      },
      JSON.stringify(config),
      noteId
    )
    return JSON.parse(result)
  },
  async deleteAnonymousNote(noteId, signingKeyPair) {
    const result = await runInEnvironment(
      function(noteId, signingKeyPairJSON, apiUrl) {
        const signingKeyPair = JSON.parse(signingKeyPairJSON)
        return Tozny.storage.deleteNote(noteId, signingKeyPair, apiUrl)
      },
      noteId,
      JSON.stringify(signingKeyPair),
      apiUrl
    )
    return JSON.parse(result)
  },
  async authOperation(config, method, type, targetId) {
    const result = await runInEnvironment(
      function(configJSON, method, type, targetId) {
        var config = Tozny.storage.Config.fromObject(configJSON)
        var client = new Tozny.storage.Client(config)
        return client[method](type, targetId).then(JSON.stringify)
      },
      JSON.stringify(config),
      method,
      type,
      targetId
    )
    return JSON.parse(result)
  },
  async authOnBehalfOperation(config, method, type, ownerId, targetId) {
    const result = await runInEnvironment(
      function(configJSON, method, type, ownerId, targetId) {
        var config = Tozny.storage.Config.fromObject(configJSON)
        var client = new Tozny.storage.Client(config)
        return client[method](ownerId, type, targetId).then(JSON.stringify)
      },
      JSON.stringify(config),
      method,
      type,
      ownerId,
      targetId
    )
    return JSON.parse(result)
  },
  async search(config, searchRequest) {
    const recordsJSON = await runInEnvironment(
      function(configJSON, searchJSON) {
        var config = Tozny.storage.Config.fromObject(configJSON)
        var client = new Tozny.storage.Client(config)
        const serial = JSON.parse(searchJSON)
        var request = new Tozny.types.Search(
          serial.include_data,
          serial.include_all_writers,
          serial.limit,
          serial.next_token
        )
        var i
        function arrangeTerms(terms) {
          var newTerms = {}
          var termKey
          var map = {
            writer_ids: 'writers',
            user_ids: 'users',
            record_ids: 'records',
            content_types: 'type',
            tags: 'plain',
          }
          for (termKey in terms) {
            if (map[termKey]) {
              newTerms[map[termKey]] = terms[termKey]
            } else {
              newTerms[termKey] = terms[termKey]
            }
          }
          return newTerms
        }
        if (serial.match !== undefined && serial.match.length > 0) {
          for (i = 0; i < serial.match.length; i++) {
            request.match(
              arrangeTerms(serial.match[i].terms),
              serial.match[i].condition,
              serial.match[i].strategy
            )
          }
        }
        if (serial.exclude !== undefined && serial.exclude.length > 0) {
          for (i = 0; i < serial.exclude.length; i++) {
            request.exclude(
              arrangeTerms(serial.exclude[i].terms),
              serial.exclude[i].condition,
              serial.exclude[i].strategy
            )
          }
        }
        if (serial.range !== undefined) {
          request.range(serial.range.start, serial.range.end, serial.range.key)
        }
        return client
          .search(request)
          .then(function(r) {
            return r.next()
          })
          .then(function(list) {
            return list.map(function(record) {
              return record.serializable()
            })
          })
          .then(JSON.stringify)
      },
      JSON.stringify(config),
      searchRequest.stringify()
    )
    return Promise.all(JSON.parse(recordsJSON).map(Tozny.types.Record.decode))
  },
  async infoOperation(config, method) {
    const result = await runInEnvironment(
      function(configJSON, method) {
        var config = Tozny.storage.Config.fromObject(configJSON)
        var client = new Tozny.storage.Client(config)
        return client[method]().then(JSON.stringify)
      },
      JSON.stringify(config),
      method
    )
    return JSON.parse(result)
  },
  async registerIdentity(config, realm) {
    const username = `integration-user-${uuidv4()}@example.com`
    const password = uuidv4()
    const user = await runInEnvironment(
      function(realmJSON, clientRegistrationToken, username, password) {
        const realmConfig = JSON.parse(realmJSON)
        const realm = new Tozny.identity.Realm(
          realmConfig.realmName,
          realmConfig.appName,
          realmConfig.brokerTargetUrl,
          realmConfig.apiUrl
        )
        return realm
          .register(
            username,
            password,
            clientRegistrationToken,
            `${username}@example.com`
          )
          .then(function(user) {
            return user.stringify()
          })
      },
      JSON.stringify(config),
      clientRegistrationToken,
      username,
      password
    )
    return realm.fromObject(user)
  },
  async login(config, realm, username, password) {
    const user = await runInEnvironment(
      function(realmJSON, username, password) {
        const realmConfig = JSON.parse(realmJSON)
        const realm = new Tozny.identity.Realm(
          realmConfig.realmName,
          realmConfig.appName,
          realmConfig.brokerTargetUrl,
          realmConfig.apiUrl
        )
        return realm.login(username, password).then(function(user) {
          return user.stringify()
        })
      },
      JSON.stringify(config),
      username,
      password
    )
    return realm.fromObject(user)
  },
  async userMethod(config, user, method) {
    const userConfig = await runInEnvironment(
      function(realmJSON, userJSON, method) {
        const realmConfig = JSON.parse(realmJSON)
        const realm = new Tozny.identity.Realm(
          realmConfig.realmName,
          realmConfig.appName,
          realmConfig.brokerTargetUrl,
          realmConfig.apiUrl
        )
        const user = realm.fromObject(userJSON)
        return user[method]().then(JSON.stringify)
      },
      JSON.stringify(config),
      user.stringify(),
      method
    )
    return JSON.parse(userConfig)
  },
  async createGroup(config, name, description, capabilities = []) {
    const groupMembership = await runInEnvironment(
      function(configJSON, name, capabilities, description) {
        var config = Tozny.storage.Config.fromObject(configJSON)
        var client = new Tozny.storage.Client(config)
        capabilities = new Tozny.types.Capabilities(capabilities)
        return client.createGroup(name, capabilities, description)
      },
      JSON.stringify(config),
      name,
      capabilities,
      description
    )
    return groupMembership
  },
  async deleteGroup(config, groupID) {
    const result = await runInEnvironment(
      function(configJSON, groupID) {
        var config = Tozny.storage.Config.fromObject(configJSON)
        var client = new Tozny.storage.Client(config)
        return client.deleteGroup(groupID).then(JSON.stringify)
      },
      JSON.stringify(config),
      groupID
    )
    return JSON.parse(result)
  },
  async readGroup(config, id) {
    const groupJson = await runInEnvironment(
      function(configJson, id) {
        var config = Tozny.storage.Config.fromObject(configJson)
        var client = new Tozny.storage.Client(config)
        return client.readGroup(id).then(function(group) {
          return group.stringify()
        })
      },
      JSON.stringify(config),
      id
    )
    return Tozny.types.Group.decode(JSON.parse(groupJson))
  },
  async listGroups(
    config,
    clientID = null,
    groupNames = [],
    nextToken = null,
    max = null
  ) {
    const groupsJson = await runInEnvironment(
      function(configJSON, clientID, groupNamesJson, nextToken, max) {
        var config = Tozny.storage.Config.fromObject(configJSON)
        var client = new Tozny.storage.Client(config)
        var groupNames = JSON.parse(groupNamesJson)
        return client.listGroups(clientID, groupNames, nextToken, max)
      },
      JSON.stringify(config),
      clientID,
      JSON.stringify(groupNames),
      nextToken,
      max
    )
    return groupsJson
  },
  async addGroupMembers(config, groupId, groupMembers = []) {
    const result = await runInEnvironment(
      function(configJSON, groupId, groupMembersJSON) {
        var config = Tozny.storage.Config.fromObject(configJSON)
        var client = new Tozny.storage.Client(config)
        var groupMembersParsed = JSON.parse(groupMembersJSON)
        groupMembers = groupMembersParsed
        return client.addGroupMembers(groupId, groupMembers)
      },
      JSON.stringify(config),
      groupId,
      JSON.stringify(groupMembers)
    )
    return result
  },
  async removeGroupMembers(config, groupId, clientIds = []) {
    const result = await runInEnvironment(
      function(configJSON, groupId, clientIdsJSON) {
        var config = Tozny.storage.Config.fromObject(configJSON)
        var client = new Tozny.storage.Client(config)
        var clientIDParsed = JSON.parse(clientIdsJSON)
        clientIds = clientIDParsed
        return client.removeGroupMembers(groupId, clientIds)
      },
      JSON.stringify(config),
      groupId,
      JSON.stringify(clientIds)
    )
    return JSON.parse(result)
  },
  async listGroupMembers(config, id) {
    const result = await runInEnvironment(
      function(configJson, id) {
        var config = Tozny.storage.Config.fromObject(configJson)
        var client = new Tozny.storage.Client(config)
        return client.listGroupMembers(id)
      },
      JSON.stringify(config),
      id
    )
    return result
  },
  async listRecordsSharedWithGroup(
    config,
    groupId,
    writerIds = [],
    nextToken = null,
    max = null
  ) {
    const result = await runInEnvironment(
      function(configJson, groupId, writerIdsJSON, nextToken, max) {
        var config = Tozny.storage.Config.fromObject(configJson)
        var client = new Tozny.storage.Client(config)
        var writerIds = JSON.parse(writerIdsJSON)
        return client.listRecordsSharedWithGroup(
          groupId,
          writerIds,
          nextToken,
          max
        )
      },
      JSON.stringify(config),
      groupId,
      JSON.stringify(writerIds),
      nextToken,
      max
    )
    return result
  },
  async shareRecordWithGroup(config, groupId, recordType) {
    const result = await runInEnvironment(
      function(configJson, groupId, recordType) {
        var config = Tozny.storage.Config.fromObject(configJson)
        var client = new Tozny.storage.Client(config)
        return client.shareRecordWithGroup(groupId, recordType)
      },
      JSON.stringify(config),
      groupId,
      recordType
    )
    return result
  },
  async createSecret(config, user, secret) {
    const secretResp = await runInEnvironment(
      function(realmJSON, userJSON, secret) {
        const realmConfig = JSON.parse(realmJSON)
        const realm = new Tozny.identity.Realm(
          realmConfig.realmName,
          realmConfig.appName,
          realmConfig.brokerTargetUrl,
          realmConfig.apiUrl
        )
        const user = realm.fromObject(userJSON)
        return user['createSecret'](secret)
      },
      JSON.stringify(config),
      user.stringify(),
      secret
    )
    return secretResp
  },
  async getSecrets(config, user, limit) {
    const secretList = await runInEnvironment(
      function(realmJSON, userJSON, limit) {
        const realmConfig = JSON.parse(realmJSON)
        const realm = new Tozny.identity.Realm(
          realmConfig.realmName,
          realmConfig.appName,
          realmConfig.brokerTargetUrl,
          realmConfig.apiUrl
        )
        const user = realm.fromObject(userJSON)
        return user['getSecrets'](limit)
      },
      JSON.stringify(config),
      user.stringify(),
      limit
    )
    return secretList
  },
<<<<<<< HEAD
  async viewSecret(config, user, secretID) {
    const secret = await runInEnvironment(
      function(realmJSON, userJSON, secretID) {
=======
  async updateSecret(config, user, oldSecret, newSecret) {
    const secretResponse = await runInEnvironment(
      function(realmJSON, userJSON, oldSecret, newSecret) {
>>>>>>> 655b9ba8
        const realmConfig = JSON.parse(realmJSON)
        const realm = new Tozny.identity.Realm(
          realmConfig.realmName,
          realmConfig.appName,
          realmConfig.brokerTargetUrl,
          realmConfig.apiUrl
        )
        const user = realm.fromObject(userJSON)
<<<<<<< HEAD
        return user['viewSecret'](secretID)
      },
      JSON.stringify(config),
      user.stringify(),
      secretID
    )
    return secret
=======
        return user['updateSecret'](oldSecret, newSecret)
      },
      JSON.stringify(config),
      user.stringify(),
      oldSecret,
      newSecret
    )
    return secretResponse
  },
  async waitForNext(query) {
    // Start with a very short delay as immediate fetch of results right after writing
    // sometimes failes, but even with a very short window of wait it can succeed
    // first try.
    await new Promise(r => setTimeout(r, 200))
    // 10-second timeout period, 50 rounds of 200 miliseconds rounds.
    let found
    for (let i = 0; i < 50; i++) {
      query.done = false
      found = await query.next()
      if (found.length > 0) {
        break
      }
      // delay half a second between tries
      await new Promise(r => setTimeout(r, i * 200))
    }
    return found
>>>>>>> 655b9ba8
  },
}<|MERGE_RESOLUTION|>--- conflicted
+++ resolved
@@ -666,15 +666,9 @@
     )
     return secretList
   },
-<<<<<<< HEAD
   async viewSecret(config, user, secretID) {
     const secret = await runInEnvironment(
       function(realmJSON, userJSON, secretID) {
-=======
-  async updateSecret(config, user, oldSecret, newSecret) {
-    const secretResponse = await runInEnvironment(
-      function(realmJSON, userJSON, oldSecret, newSecret) {
->>>>>>> 655b9ba8
         const realmConfig = JSON.parse(realmJSON)
         const realm = new Tozny.identity.Realm(
           realmConfig.realmName,
@@ -683,7 +677,6 @@
           realmConfig.apiUrl
         )
         const user = realm.fromObject(userJSON)
-<<<<<<< HEAD
         return user['viewSecret'](secretID)
       },
       JSON.stringify(config),
@@ -691,7 +684,18 @@
       secretID
     )
     return secret
-=======
+  },
+  async updateSecret(config, user, oldSecret, newSecret) {
+    const secretResponse = await runInEnvironment(
+      function(realmJSON, userJSON, oldSecret, newSecret) {
+        const realmConfig = JSON.parse(realmJSON)
+        const realm = new Tozny.identity.Realm(
+          realmConfig.realmName,
+          realmConfig.appName,
+          realmConfig.brokerTargetUrl,
+          realmConfig.apiUrl
+        )
+        const user = realm.fromObject(userJSON)
         return user['updateSecret'](oldSecret, newSecret)
       },
       JSON.stringify(config),
@@ -718,6 +722,5 @@
       await new Promise(r => setTimeout(r, i * 200))
     }
     return found
->>>>>>> 655b9ba8
   },
 }