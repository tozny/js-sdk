--- conflicted
+++ resolved
@@ -484,34 +484,6 @@
     return JSON.parse(userConfig)
   },
   async createGroup(config, name, capabilities = []) {
-<<<<<<< HEAD
-    const groupJSON = await runInEnvironment(
-      function(configJSON, name, capabilitiesJson) {
-        var config = Tozny.storage.Config.fromObject(configJSON)
-        var client = new Tozny.storage.Client(config)
-        var capabilities = JSON.parse(capabilitiesJson)
-        return client.createGroup(name, capabilities).then(function(group) {
-          return group.stringify()
-        })
-      },
-      JSON.stringify(config),
-      name,
-      JSON.stringify(capabilities)
-    )
-    return Tozny.types.Group.decode(JSON.parse(groupJSON))
-  },
-  async deleteGroup(config, groupID) {
-    const result = await runInEnvironment(
-      function(configJSON, groupID) {
-        var config = Tozny.storage.Config.fromObject(configJSON)
-        var client = new Tozny.storage.Client(config)
-        return client.deleteGroup(groupID).then(JSON.stringify)
-      },
-      JSON.stringify(config),
-      groupID
-    )
-    return JSON.parse(result)
-=======
     const groupMembership = await runInEnvironment(
       function(configJSON, name, capabilities) {
         var config = Tozny.storage.Config.fromObject(configJSON)
@@ -524,6 +496,17 @@
       capabilities
     )
     return groupMembership
->>>>>>> e4907ea6
+  },
+  async deleteGroup(config, groupID) {
+    const result = await runInEnvironment(
+      function(configJSON, groupID) {
+        var config = Tozny.storage.Config.fromObject(configJSON)
+        var client = new Tozny.storage.Client(config)
+        return client.deleteGroup(groupID).then(JSON.stringify)
+      },
+      JSON.stringify(config),
+      groupID
+    )
+    return JSON.parse(result)
   },
 }