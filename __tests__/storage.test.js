const { v4: uuidv4 } = require('uuid')
const Tozny = require('../node')
const ops = require('./utils/operations')

// Set really high for slower browser runs.
jest.setTimeout(100000)

let writerClient
let readerClient
let authorizerClient
beforeAll(async () => {
  writerClient = await ops.registerClient()
  readerClient = await ops.registerClient()
  authorizerClient = await ops.registerClient()
})

describe('Tozny', () => {
  it('can register a client', async () => {
    const config = await ops.registerClient('registration-test')
    // Basic exist check to ensure we got back a full Config object.
    expect(config.clientId).toBeTruthy()
    expect(config.apiKeyId).toBeTruthy()
    expect(config.apiSecret).toBeTruthy()
    expect(config.publicKey).toBeTruthy()
    expect(config.privateKey).toBeTruthy()
    expect(config.apiUrl).toBeTruthy()
    expect(config.publicSigningKey).toBeTruthy()
    expect(config.privateSigningKey).toBeTruthy()
  })

  it('can perform CRUD on records', async () => {
    const type = 'say-hello'
    const data = { hello: 'world' }
    const meta = { hola: 'mundo' }
    const updatedData = { hello: 'updated' }
    const updatedMeta = { hola: 'updated' }
    const test = {
      meta: { plain: meta },
      data: data,
    }
    const updatedTest = {
      meta: { plain: updatedMeta },
      data: updatedData,
    }
    const record = await ops.writeRecord(writerClient, type, data, meta)
    expect(record).toMatchObject(test)
    expect(record.meta.recordId).toBeTruthy()
    const read = await ops.readRecord(writerClient, record.meta.recordId)
    expect(read).toMatchObject(test)
    read.meta.plain = updatedMeta
    read.data = new Tozny.types.RecordData(updatedData)
    const updated = await ops.updateRecord(writerClient, read)
    expect(updated).toMatchObject(updatedTest)
    const readUpdated = await ops.readRecord(writerClient, record.meta.recordId)
    expect(readUpdated).toMatchObject(updatedTest)
    const removed = await ops.deleteRecord(
      writerClient,
      updated.meta.recordId,
      updated.meta.version
    )
    expect(removed).toBe(true)
  })

  it('allows sharing of records', async () => {
    const type = 'to-share'
    const data = { secret: 'only for special readers' }
    const test = { data }
    const shared = await ops.authOperation(
      writerClient,
      'share',
      type,
      readerClient.clientId
    )
    expect(shared).toBe(true)
    const record = await ops.writeRecord(writerClient, type, data, {})
    const read = await ops.readRecord(readerClient, record.meta.recordId)
    expect(read).toMatchObject(test)
    const revoked = await ops.authOperation(
      writerClient,
      'revoke',
      type,
      readerClient.clientId
    )
    expect(revoked).toBe(true)
    expect(ops.readRecord(readerClient, record.meta.recordId)).rejects.toThrow()
  })

  it('allows authorization of record sharing', async () => {
    const type = 'authorized'
    const data = { secret: 'shared with authorized readers' }
    const test = { data }
    const authorized = await ops.authOperation(
      writerClient,
      'addAuthorizer',
      type,
      authorizerClient.clientId
    )
    expect(authorized).toBe(true)
    const record = await ops.writeRecord(writerClient, type, data, {})
    const shared = await ops.authOnBehalfOperation(
      authorizerClient,
      'shareOnBehalfOf',
      type,
      writerClient.clientId,
      readerClient.clientId
    )
    expect(shared).toBe(true)
    const read = await ops.readRecord(readerClient, record.meta.recordId)
    expect(read).toMatchObject(test)
    const revoked = await ops.authOnBehalfOperation(
      authorizerClient,
      'revokeOnBehalfOf',
      type,
      writerClient.clientId,
      readerClient.clientId
    )
    expect(ops.readRecord(readerClient, record.meta.recordId)).rejects.toThrow()
    expect(revoked).toBe(true)
    const deauthorized = await ops.authOperation(
      writerClient,
      'removeAuthorizer',
      type,
      authorizerClient.clientId
    )
    expect(deauthorized).toBe(true)
    expect(
      ops.authOnBehalfOperation(
        authorizerClient,
        'shareOnBehalfOf',
        type,
        writerClient.clientId,
        readerClient.clientId
      )
    ).rejects.toThrow()
  })

  it('can write, read, update by name, and delete basic notes', async () => {
    const data = { secret: 'data' }
    const updatedData = { secret: 'updated data' }
    const noteName = `globalNoteName-${uuidv4()}`
    const options = { id_string: noteName }
    const writeTest = {
      mode: 'Sodium',
      recipientSigningKey: readerClient.publicSigningKey,
      writerEncryptionKey: writerClient.publicKey,
      writerSigningKey: writerClient.publicSigningKey,
      options: {
        clientId: writerClient.clientId,
        idString: noteName,
      },
    }
    const updatedWriteTest = Object.assign({}, writeTest, {
      recipientSigningKey: authorizerClient.publicSigningKey,
    })
    const readTest = Object.assign({ data }, writeTest)
    const updatedReadTest = Object.assign(
      { data: updatedData },
      updatedWriteTest
    )
    const written = await ops.writeNote(
      writerClient,
      data,
      readerClient.publicKey,
      readerClient.publicSigningKey,
      options
    )
    expect(written).toMatchObject(writeTest)
    const readById = await ops.readNote(readerClient, written.noteId)
    expect(readById).toMatchObject(readTest)
    const readByName = await ops.readNote(readerClient, noteName, true)
    expect(readByName).toMatchObject(readTest)
    const updated = await ops.replaceNamedNote(
      writerClient,
      updatedData,
      authorizerClient.publicKey,
      authorizerClient.publicSigningKey,
      options
    )
    expect(updated).toMatchObject(updatedWriteTest)
    const updatedRead = await ops.readNote(authorizerClient, updated.noteId)
    expect(updatedRead).toMatchObject(updatedReadTest)
    const deleted = await ops.deleteNote(writerClient, updated.noteId)
    expect(deleted).toBe(true)
  })

  it('can write, read, and delete anonymous notes', async () => {
    const data = { secret: 'data' }
    const options = { max_views: 2 }
    const keyPair = await Tozny.crypto.generateKeypair()
    const signingPair = await Tozny.crypto.generateSigningKeypair()
    const writeTest = {
      mode: 'Sodium',
      recipientSigningKey: signingPair.publicKey,
      writerEncryptionKey: keyPair.publicKey,
      writerSigningKey: signingPair.publicKey,
    }
    const readTest = Object.assign({ data }, writeTest)
    const written = await ops.writeAnonymousNote(
      data,
      keyPair.publicKey,
      signingPair.publicKey,
      keyPair,
      signingPair,
      options
    )
    expect(written).toMatchObject(writeTest)
    const read = await ops.readAnonymousNote(
      written.noteId,
      keyPair,
      signingPair
    )
    expect(read).toMatchObject(readTest)
    const deleted = await ops.deleteAnonymousNote(written.noteId, signingPair)
    expect(deleted).toBe(true)
  })
  it('can create groups', async () => {
    const groupName = `testGroup-${uuidv4()}`
    const createTest = {
<<<<<<< HEAD
      groupName: groupName,
      publicKey: writerClient.publicKey,
=======
      group: {
        groupName: groupName,
        publicKey: writerClient.publicKey,
      },
      capabilities: {
        manage: true,
      },
>>>>>>> e4907ea6
    }
    const created = await ops.createGroup(writerClient, groupName)
    expect(created).toMatchObject(createTest)
  })
<<<<<<< HEAD
  it('can read a group by groupID', async () => {
    const groupName = `testGroup-${uuidv4()}`
    const created = await ops.createGroup(writerClient, groupName)
    const readTest = {
      groupName: created.groupName,
      publicKey: created.publicKey,
      groupID: created.groupID,
      accountID: created.accountID,
    }
    const read = await ops.readGroup(readerClient, created.groupID)
    expect(read).toMatchObject(readTest)
  })
  it('can list groups', async () => {
    const groupName = `testGroup-${uuidv4()}`
    const created = await ops.createGroup(writerClient, groupName)
    const listTest = [
      {
        publicKey: created.publicKey,
        accountID: created.accountID,
      },
      {
        publicKey: created.publicKey,
        accountID: created.accountID,
      },
      {
        groupName: created.groupName,
        publicKey: created.publicKey,
        groupID: created.groupID,
        accountID: created.accountID,
      },
    ]
    const list = await ops.listGroups(
      writerClient,
      writerClient.clientId,
      [],
      0,
      10
    )
    expect(list).toMatchObject(listTest)
=======
  it('can create groups with specified capabilities', async () => {
    const groupName = `testGroup-${uuidv4()}`
    const capabilities = {
      read: true,
    }
    const createTest = {
      group: {
        groupName: groupName,
        publicKey: writerClient.publicKey,
      },
      capabilities: {
        manage: true,
        read: true,
      },
    }
    const created = await ops.createGroup(writerClient, groupName, capabilities)
    expect(created).toMatchObject(createTest)
>>>>>>> e4907ea6
  })
})<|MERGE_RESOLUTION|>--- conflicted
+++ resolved
@@ -216,10 +216,6 @@
   it('can create groups', async () => {
     const groupName = `testGroup-${uuidv4()}`
     const createTest = {
-<<<<<<< HEAD
-      groupName: groupName,
-      publicKey: writerClient.publicKey,
-=======
       group: {
         groupName: groupName,
         publicKey: writerClient.publicKey,
@@ -227,12 +223,10 @@
       capabilities: {
         manage: true,
       },
->>>>>>> e4907ea6
     }
     const created = await ops.createGroup(writerClient, groupName)
     expect(created).toMatchObject(createTest)
   })
-<<<<<<< HEAD
   it('can read a group by groupID', async () => {
     const groupName = `testGroup-${uuidv4()}`
     const created = await ops.createGroup(writerClient, groupName)
@@ -272,7 +266,7 @@
       10
     )
     expect(list).toMatchObject(listTest)
-=======
+  })
   it('can create groups with specified capabilities', async () => {
     const groupName = `testGroup-${uuidv4()}`
     const capabilities = {
@@ -290,6 +284,5 @@
     }
     const created = await ops.createGroup(writerClient, groupName, capabilities)
     expect(created).toMatchObject(createTest)
->>>>>>> e4907ea6
   })
 })