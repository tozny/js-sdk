const { v4: uuidv4 } = require('uuid')
const Tozny = require('../node')
const ops = require('./utils/operations')

// Set really high for slower browser runs.
jest.setTimeout(100000)

let writerClient
let readerClient
let authorizerClient
beforeAll(async () => {
  writerClient = await ops.registerClient()
  readerClient = await ops.registerClient()
  authorizerClient = await ops.registerClient()
})

describe('Tozny', () => {
  it('can register a client', async () => {
    const config = await ops.registerClient('registration-test')
    // Basic exist check to ensure we got back a full Config object.
    expect(config.clientId).toBeTruthy()
    expect(config.apiKeyId).toBeTruthy()
    expect(config.apiSecret).toBeTruthy()
    expect(config.publicKey).toBeTruthy()
    expect(config.privateKey).toBeTruthy()
    expect(config.apiUrl).toBeTruthy()
    expect(config.publicSigningKey).toBeTruthy()
    expect(config.privateSigningKey).toBeTruthy()
  })

  it('can perform CRUD on records', async () => {
    const type = 'say-hello'
    const data = { hello: 'world' }
    const meta = { hola: 'mundo' }
    const updatedData = { hello: 'updated' }
    const updatedMeta = { hola: 'updated' }
    const test = {
      meta: { plain: meta },
      data: data,
    }
    const updatedTest = {
      meta: { plain: updatedMeta },
      data: updatedData,
    }
    const record = await ops.writeRecord(writerClient, type, data, meta)
    expect(record).toMatchObject(test)
    expect(record.meta.recordId).toBeTruthy()
    const read = await ops.readRecord(writerClient, record.meta.recordId)
    expect(read).toMatchObject(test)
    read.meta.plain = updatedMeta
    read.data = new Tozny.types.RecordData(updatedData)
    const updated = await ops.updateRecord(writerClient, read)
    expect(updated).toMatchObject(updatedTest)
    const readUpdated = await ops.readRecord(writerClient, record.meta.recordId)
    expect(readUpdated).toMatchObject(updatedTest)
    const removed = await ops.deleteRecord(
      writerClient,
      updated.meta.recordId,
      updated.meta.version
    )
    expect(removed).toBe(true)
  })

  it('allows sharing of records', async () => {
    const type = 'to-share'
    const data = { secret: 'only for special readers' }
    const test = { data }
    const shared = await ops.authOperation(
      writerClient,
      'share',
      type,
      readerClient.clientId
    )
    expect(shared).toBe(true)
    const record = await ops.writeRecord(writerClient, type, data, {})
    const read = await ops.readRecord(readerClient, record.meta.recordId)
    expect(read).toMatchObject(test)
    const revoked = await ops.authOperation(
      writerClient,
      'revoke',
      type,
      readerClient.clientId
    )
    expect(revoked).toBe(true)
    expect(ops.readRecord(readerClient, record.meta.recordId)).rejects.toThrow()
  })

  it('allows authorization of record sharing', async () => {
    const type = 'authorized'
    const data = { secret: 'shared with authorized readers' }
    const test = { data }
    const authorized = await ops.authOperation(
      writerClient,
      'addAuthorizer',
      type,
      authorizerClient.clientId
    )
    expect(authorized).toBe(true)
    const record = await ops.writeRecord(writerClient, type, data, {})
    const shared = await ops.authOnBehalfOperation(
      authorizerClient,
      'shareOnBehalfOf',
      type,
      writerClient.clientId,
      readerClient.clientId
    )
    expect(shared).toBe(true)
    const read = await ops.readRecord(readerClient, record.meta.recordId)
    expect(read).toMatchObject(test)
    const revoked = await ops.authOnBehalfOperation(
      authorizerClient,
      'revokeOnBehalfOf',
      type,
      writerClient.clientId,
      readerClient.clientId
    )
    expect(ops.readRecord(readerClient, record.meta.recordId)).rejects.toThrow()
    expect(revoked).toBe(true)
    const deauthorized = await ops.authOperation(
      writerClient,
      'removeAuthorizer',
      type,
      authorizerClient.clientId
    )
    expect(deauthorized).toBe(true)
    expect(
      ops.authOnBehalfOperation(
        authorizerClient,
        'shareOnBehalfOf',
        type,
        writerClient.clientId,
        readerClient.clientId
      )
    ).rejects.toThrow()
  })

  it('can write, read, update by name, and delete basic notes', async () => {
    const data = { secret: 'data' }
    const updatedData = { secret: 'updated data' }
    const noteName = `globalNoteName-${uuidv4()}`
    const options = { id_string: noteName }
    const writeTest = {
      mode: 'Sodium',
      recipientSigningKey: readerClient.publicSigningKey,
      writerEncryptionKey: writerClient.publicKey,
      writerSigningKey: writerClient.publicSigningKey,
      options: {
        clientId: writerClient.clientId,
        idString: noteName,
      },
    }
    const updatedWriteTest = Object.assign({}, writeTest, {
      recipientSigningKey: authorizerClient.publicSigningKey,
    })
    const readTest = Object.assign({ data }, writeTest)
    const updatedReadTest = Object.assign(
      { data: updatedData },
      updatedWriteTest
    )
    const written = await ops.writeNote(
      writerClient,
      data,
      readerClient.publicKey,
      readerClient.publicSigningKey,
      options
    )
    expect(written).toMatchObject(writeTest)
    const readById = await ops.readNote(readerClient, written.noteId)
    expect(readById).toMatchObject(readTest)
    const readByName = await ops.readNote(readerClient, noteName, true)
    expect(readByName).toMatchObject(readTest)
    const updated = await ops.replaceNamedNote(
      writerClient,
      updatedData,
      authorizerClient.publicKey,
      authorizerClient.publicSigningKey,
      options
    )
    expect(updated).toMatchObject(updatedWriteTest)
    const updatedRead = await ops.readNote(authorizerClient, updated.noteId)
    expect(updatedRead).toMatchObject(updatedReadTest)
    const deleted = await ops.deleteNote(writerClient, updated.noteId)
    expect(deleted).toBe(true)
  })

  it('can write, read, and delete anonymous notes', async () => {
    const data = { secret: 'data' }
    const options = { max_views: 2 }
    const keyPair = await Tozny.crypto.generateKeypair()
    const signingPair = await Tozny.crypto.generateSigningKeypair()
    const writeTest = {
      mode: 'Sodium',
      recipientSigningKey: signingPair.publicKey,
      writerEncryptionKey: keyPair.publicKey,
      writerSigningKey: signingPair.publicKey,
    }
    const readTest = Object.assign({ data }, writeTest)
    const written = await ops.writeAnonymousNote(
      data,
      keyPair.publicKey,
      signingPair.publicKey,
      keyPair,
      signingPair,
      options
    )
    expect(written).toMatchObject(writeTest)
    const read = await ops.readAnonymousNote(
      written.noteId,
      keyPair,
      signingPair
    )
    expect(read).toMatchObject(readTest)
    const deleted = await ops.deleteAnonymousNote(written.noteId, signingPair)
    expect(deleted).toBe(true)
  })
  it('can create groups', async () => {
    const groupName = `testGroup-${uuidv4()}`
    const createTest = {
<<<<<<< HEAD
      groupName: groupName,
      publicKey: writerClient.publicKey,
=======
      group: {
        groupName: groupName,
        publicKey: writerClient.publicKey,
      },
      capabilities: {
        manage: true,
      },
>>>>>>> e4907ea6
    }
    const created = await ops.createGroup(writerClient, groupName)
    expect(created).toMatchObject(createTest)
  })
<<<<<<< HEAD
  it('can delete a group', async () => {
    const groupName = `testGroup-${uuidv4()}`
    const created = await ops.createGroup(writerClient, groupName)
    const deleted = await ops.deleteGroup(writerClient, created.groupID)
    expect(deleted).toBe(true)
=======
  it('can create groups with specified capabilities', async () => {
    const groupName = `testGroup-${uuidv4()}`
    const capabilities = {
      read: true,
    }
    const createTest = {
      group: {
        groupName: groupName,
        publicKey: writerClient.publicKey,
      },
      capabilities: {
        manage: true,
        read: true,
      },
    }
    const created = await ops.createGroup(writerClient, groupName, capabilities)
    expect(created).toMatchObject(createTest)
>>>>>>> e4907ea6
  })
})<|MERGE_RESOLUTION|>--- conflicted
+++ resolved
@@ -216,10 +216,6 @@
   it('can create groups', async () => {
     const groupName = `testGroup-${uuidv4()}`
     const createTest = {
-<<<<<<< HEAD
-      groupName: groupName,
-      publicKey: writerClient.publicKey,
-=======
       group: {
         groupName: groupName,
         publicKey: writerClient.publicKey,
@@ -227,18 +223,16 @@
       capabilities: {
         manage: true,
       },
->>>>>>> e4907ea6
     }
     const created = await ops.createGroup(writerClient, groupName)
     expect(created).toMatchObject(createTest)
   })
-<<<<<<< HEAD
   it('can delete a group', async () => {
     const groupName = `testGroup-${uuidv4()}`
     const created = await ops.createGroup(writerClient, groupName)
-    const deleted = await ops.deleteGroup(writerClient, created.groupID)
+    const deleted = await ops.deleteGroup(writerClient, created.group.groupID)
     expect(deleted).toBe(true)
-=======
+  })
   it('can create groups with specified capabilities', async () => {
     const groupName = `testGroup-${uuidv4()}`
     const capabilities = {
@@ -256,6 +250,5 @@
     }
     const created = await ops.createGroup(writerClient, groupName, capabilities)
     expect(created).toMatchObject(createTest)
->>>>>>> e4907ea6
   })
 })