--- conflicted
+++ resolved
@@ -222,15 +222,11 @@
       0,
       10
     )
-<<<<<<< HEAD
-    expect(list).toMatchObject([])
-=======
     const listTest = {
       groups: [],
       nextToken: 0,
     }
     expect(list).toMatchObject(listTest)
->>>>>>> e9508e4b
   })
   it('can create groups', async () => {
     const groupName = `testGroup-${uuidv4()}`
