const { v4: uuidv4 } = require('uuid')
const Tozny = require('../node')
const { GroupMember } = require('../types')
const ops = require('./utils/operations')

// Set really high for slower browser runs.
jest.setTimeout(100000)

let writerClient
let readerClient
let authorizerClient
beforeAll(async () => {
  writerClient = await ops.registerClient()
  readerClient = await ops.registerClient()
  authorizerClient = await ops.registerClient()
})

describe('Tozny', () => {
  it('can register a client', async () => {
    const config = await ops.registerClient('registration-test')
    // Basic exist check to ensure we got back a full Config object.
    expect(config.clientId).toBeTruthy()
    expect(config.apiKeyId).toBeTruthy()
    expect(config.apiSecret).toBeTruthy()
    expect(config.publicKey).toBeTruthy()
    expect(config.privateKey).toBeTruthy()
    expect(config.apiUrl).toBeTruthy()
    expect(config.publicSigningKey).toBeTruthy()
    expect(config.privateSigningKey).toBeTruthy()
  })

  it('can perform CRUD on records', async () => {
    const type = 'say-hello'
    const data = { hello: 'world' }
    const meta = { hola: 'mundo' }
    const updatedData = { hello: 'updated' }
    const updatedMeta = { hola: 'updated' }
    const test = {
      meta: { plain: meta },
      data: data,
    }
    const updatedTest = {
      meta: { plain: updatedMeta },
      data: updatedData,
    }
    const record = await ops.writeRecord(writerClient, type, data, meta)
    expect(record).toMatchObject(test)
    expect(record.meta.recordId).toBeTruthy()
    const read = await ops.readRecord(writerClient, record.meta.recordId)
    expect(read).toMatchObject(test)
    read.meta.plain = updatedMeta
    read.data = new Tozny.types.RecordData(updatedData)
    const updated = await ops.updateRecord(writerClient, read)
    expect(updated).toMatchObject(updatedTest)
    const readUpdated = await ops.readRecord(writerClient, record.meta.recordId)
    expect(readUpdated).toMatchObject(updatedTest)
    const removed = await ops.deleteRecord(
      writerClient,
      updated.meta.recordId,
      updated.meta.version
    )
    expect(removed).toBe(true)
  })

  it('allows sharing of records', async () => {
    const type = 'to-share'
    const data = { secret: 'only for special readers' }
    const test = { data }
    const shared = await ops.authOperation(
      writerClient,
      'share',
      type,
      readerClient.clientId
    )
    expect(shared).toBe(true)
    const record = await ops.writeRecord(writerClient, type, data, {})
    const read = await ops.readRecord(readerClient, record.meta.recordId)
    expect(read).toMatchObject(test)
    const revoked = await ops.authOperation(
      writerClient,
      'revoke',
      type,
      readerClient.clientId
    )
    expect(revoked).toBe(true)
    expect(ops.readRecord(readerClient, record.meta.recordId)).rejects.toThrow()
  })

  it('allows authorization of record sharing', async () => {
    const type = 'authorized'
    const data = { secret: 'shared with authorized readers' }
    const test = { data }
    const authorized = await ops.authOperation(
      writerClient,
      'addAuthorizer',
      type,
      authorizerClient.clientId
    )
    expect(authorized).toBe(true)
    const record = await ops.writeRecord(writerClient, type, data, {})
    const shared = await ops.authOnBehalfOperation(
      authorizerClient,
      'shareOnBehalfOf',
      type,
      writerClient.clientId,
      readerClient.clientId
    )
    expect(shared).toBe(true)
    const read = await ops.readRecord(readerClient, record.meta.recordId)
    expect(read).toMatchObject(test)
    const revoked = await ops.authOnBehalfOperation(
      authorizerClient,
      'revokeOnBehalfOf',
      type,
      writerClient.clientId,
      readerClient.clientId
    )
    expect(ops.readRecord(readerClient, record.meta.recordId)).rejects.toThrow()
    expect(revoked).toBe(true)
    const deauthorized = await ops.authOperation(
      writerClient,
      'removeAuthorizer',
      type,
      authorizerClient.clientId
    )
    expect(deauthorized).toBe(true)
    expect(
      ops.authOnBehalfOperation(
        authorizerClient,
        'shareOnBehalfOf',
        type,
        writerClient.clientId,
        readerClient.clientId
      )
    ).rejects.toThrow()
  })

  it('can write, read, update by name, and delete basic notes', async () => {
    const data = { secret: 'data' }
    const updatedData = { secret: 'updated data' }
    const noteName = `globalNoteName-${uuidv4()}`
    const options = { id_string: noteName }
    const writeTest = {
      mode: 'Sodium',
      recipientSigningKey: readerClient.publicSigningKey,
      writerEncryptionKey: writerClient.publicKey,
      writerSigningKey: writerClient.publicSigningKey,
      options: {
        clientId: writerClient.clientId,
        idString: noteName,
      },
    }
    const updatedWriteTest = Object.assign({}, writeTest, {
      recipientSigningKey: authorizerClient.publicSigningKey,
    })
    const readTest = Object.assign({ data }, writeTest)
    const updatedReadTest = Object.assign(
      { data: updatedData },
      updatedWriteTest
    )
    const written = await ops.writeNote(
      writerClient,
      data,
      readerClient.publicKey,
      readerClient.publicSigningKey,
      options
    )
    expect(written).toMatchObject(writeTest)
    const readById = await ops.readNote(readerClient, written.noteId)
    expect(readById).toMatchObject(readTest)
    const readByName = await ops.readNote(readerClient, noteName, true)
    expect(readByName).toMatchObject(readTest)
    const updated = await ops.replaceNamedNote(
      writerClient,
      updatedData,
      authorizerClient.publicKey,
      authorizerClient.publicSigningKey,
      options
    )
    expect(updated).toMatchObject(updatedWriteTest)
    const updatedRead = await ops.readNote(authorizerClient, updated.noteId)
    expect(updatedRead).toMatchObject(updatedReadTest)
    const deleted = await ops.deleteNote(writerClient, updated.noteId)
    expect(deleted).toBe(true)
  })

  it('can write, read, and delete anonymous notes', async () => {
    const data = { secret: 'data' }
    const options = { max_views: 2 }
    const keyPair = await Tozny.crypto.generateKeypair()
    const signingPair = await Tozny.crypto.generateSigningKeypair()
    const writeTest = {
      mode: 'Sodium',
      recipientSigningKey: signingPair.publicKey,
      writerEncryptionKey: keyPair.publicKey,
      writerSigningKey: signingPair.publicKey,
    }
    const readTest = Object.assign({ data }, writeTest)
    const written = await ops.writeAnonymousNote(
      data,
      keyPair.publicKey,
      signingPair.publicKey,
      keyPair,
      signingPair,
      options
    )
    expect(written).toMatchObject(writeTest)
    const read = await ops.readAnonymousNote(
      written.noteId,
      keyPair,
      signingPair
    )
    expect(read).toMatchObject(readTest)
    const deleted = await ops.deleteAnonymousNote(written.noteId, signingPair)
    expect(deleted).toBe(true)
  })
  it('can handle list groups when no groups are returned', async () => {
    const list = await ops.listGroups(
      writerClient,
      writerClient.clientId,
      [],
      0,
      10
    )
    const listTest = {
      groups: [],
      nextToken: 0,
    }
    expect(list).toMatchObject(listTest)
  })
  it('can create groups', async () => {
    const groupName = `testGroup-${uuidv4()}`
    const groupDesciption = 'this is a test group'
    const createTest = {
      group: {
        groupName: groupName,
        description: groupDesciption,
      },
      capabilities: {
        manage: true,
      },
    }
    const created = await ops.createGroup(
      writerClient,
      groupName,
      groupDesciption
    )
    expect(created).toMatchObject(createTest)
  })
  it('can delete a group', async () => {
    const groupName = `testGroup-${uuidv4()}`
    const groupDesciption = 'this is a test group'
    const created = await ops.createGroup(
      writerClient,
      groupName,
      groupDesciption
    )
    const deleted = await ops.deleteGroup(writerClient, created.group.groupID)
    expect(deleted).toBe(true)
  })
  it('can read a group by groupID', async () => {
    const groupName = `testGroup-${uuidv4()}`
    const groupDesciption = 'this is a test group'
    const created = await ops.createGroup(
      writerClient,
      groupName,
      groupDesciption
    )
    const readTest = {
      groupName: created.group.groupName,
      publicKey: created.group.publicKey,
      groupID: created.group.groupID,
      accountID: created.group.accountID,
    }
    const read = await ops.readGroup(readerClient, created.group.groupID)
    expect(read).toMatchObject(readTest)
  })
  it('can list groups', async () => {
    const groupName = `testGroup-${uuidv4()}`
    const groupDesciption = 'this is a test group'
    const created = await ops.createGroup(
      writerClient,
      groupName,
      groupDesciption
    )
    const listTest = {
      groups: [
        {
          accountID: created.group.accountID,
        },
        {
          accountID: created.group.accountID,
        },
        {
          groupName: created.group.groupName,
          groupID: created.group.groupID,
          accountID: created.group.accountID,
        },
      ],
      nextToken: 0,
    }
    const list = await ops.listGroups(
      writerClient,
      writerClient.clientId,
      [],
      0,
      10
    )
    expect(list).toMatchObject(listTest)
  })
  it('can list groups with specific names', async () => {
    const groupName = `testGroup-${uuidv4()}`
    const created = await ops.createGroup(writerClient, groupName)
    const listTest = {
      groups: [
        {
          groupName: created.group.groupName,
          groupID: created.group.groupID,
          accountID: created.group.accountID,
        },
      ],
      nextToken: 0,
    }
    const list = await ops.listGroups(
      writerClient,
      writerClient.clientId,
      [groupName],
      0,
      10
    )
    expect(list).toMatchObject(listTest)
  })
  it('can create groups with specified capabilities', async () => {
    const groupName = `testGroup-${uuidv4()}`
    const groupDesciption = 'this is a test group'
    const capabilities = {
      read: true,
    }
    const createTest = {
      group: {
        groupName: groupName,
      },
      capabilities: {
        manage: true,
        read: true,
      },
    }
    const created = await ops.createGroup(
      writerClient,
      groupName,
      groupDesciption,
      capabilities
    )
    expect(created).toMatchObject(createTest)
  })
  it('can add a group member to a group', async () => {
    // Make a group to be able to add members to
    const groupName = `testGroup-${uuidv4()}`
    const groupDesciption = 'this is a test group'
    const created = await ops.createGroup(
      writerClient,
      groupName,
      groupDesciption
    )
    const groupMember = new GroupMember(readerClient.clientId, { read: true })
    let groupMembersToAdd = []
    groupMembersToAdd.push(groupMember)
    const addGroupMembers = await ops.addGroupMembers(
      writerClient,
      created.group.groupID,
      groupMembersToAdd
    )
    const addGroupResultExpected = [
      {
        client_id: readerClient.clientId,
        membership_key: addGroupMembers[0].membership_key,
        capability_names: ['READ_CONTENT'],
      },
    ]
    expect(addGroupMembers).toMatchObject(addGroupResultExpected)
  })
  it('can remove a group member from a group', async () => {
    // Make a group, add a group member, and now remove that group member
    const groupName = `testGroup-${uuidv4()}`
    const groupDesciption = 'this is a test group'
    const created = await ops.createGroup(
      writerClient,
      groupName,
      groupDesciption
    )
    const groupMember = new GroupMember(readerClient.clientId, { read: true })
    let groupMembersToAdd = []
    groupMembersToAdd.push(groupMember)
    await ops.addGroupMembers(
      writerClient,
      created.group.groupID,
      groupMembersToAdd
    )
    let clientID = []
    clientID.push(readerClient.clientId)
    clientID.push(readerClient.clientId)
    const removeGroupMembers = await ops.removeGroupMembers(
      writerClient,
      created.group.groupID,
      clientID
    )
    expect(removeGroupMembers).toBe(true)
  })
  it('can list group members from a group', async () => {
    const groupName = `testGroup-${uuidv4()}`
    const groupDesciption = 'this is a test group'
    const created = await ops.createGroup(
      writerClient,
      groupName,
      groupDesciption
    )
    const groupMember = new GroupMember(readerClient.clientId, { read: true })
    let groupMembersToAdd = []
    groupMembersToAdd.push(groupMember)
    await ops.addGroupMembers(
      writerClient,
      created.group.groupID,
      groupMembersToAdd
    )
    await ops.listGroupMembers(writerClient, created.group.groupID)
  })
  it('can list records shared with groups', async () => {
    const groupName = `testGroup-${uuidv4()}`
    const groupDesciption = 'this is a test group'
    const created = await ops.createGroup(
      writerClient,
      groupName,
      groupDesciption
    )
    const groupMember = new GroupMember(readerClient.clientId, { read: true })
    let groupMembersToAdd = []
    groupMembersToAdd.push(groupMember)
    await ops.addGroupMembers(
      writerClient,
      created.group.groupID,
      groupMembersToAdd
    )
    let sharedWithGroup = await ops.listRecordsSharedWithGroup(
      readerClient,
      created.group.groupID,
      [],
      0,
      10
    )
    let sharedWithGroupExpected = []
    expect(sharedWithGroup).toMatchObject(sharedWithGroupExpected)
  })
  it('can share records with a group and list the record', async () => {
    const groupName = `testGroup-${uuidv4()}`
    const groupDesciption = 'this is a group meant to list'
    const created = await ops.createGroup(
      writerClient,
      groupName,
      groupDesciption
    )
    const groupMember = new GroupMember(readerClient.clientId, {
      read: true,
      share: true,
    })
    const groupMember2 = new GroupMember(authorizerClient.clientId, {
      read: true,
      share: true,
    })
    let groupMembersToAdd = []
    groupMembersToAdd.push(groupMember)
    groupMembersToAdd.push(groupMember2)
    await ops.addGroupMembers(
      writerClient,
      created.group.groupID,
      groupMembersToAdd
    )
    const type = 'say-hello'
    const data = { hello: 'world' }
    const meta = { hola: 'mundo' }
    let recordInfo = await ops.writeRecord(readerClient, type, data, meta)
    await ops.shareRecordWithGroup(readerClient, created.group.groupID, type)
    let sharedWithGroup = await ops.listRecordsSharedWithGroup(
      authorizerClient,
      created.group.groupID,
      [],
      0,
      10
    )
    expect(sharedWithGroup[0][0].meta.recordId).toBe(recordInfo.meta.recordId)
  })
  it('can paginate through records shared with group', async () => {
    const groupName = `testGroup-${uuidv4()}`
    const groupDesciption = 'this is a test group'
    const created = await ops.createGroup(
      writerClient,
      groupName,
      groupDesciption
    )
    const groupMember = new GroupMember(readerClient.clientId, {
      read: true,
      share: true,
    })
    const groupMember2 = new GroupMember(authorizerClient.clientId, {
      read: true,
      share: true,
    })
    let groupMembersToAdd = []
    groupMembersToAdd.push(groupMember)
    groupMembersToAdd.push(groupMember2)
    await ops.addGroupMembers(
      writerClient,
      created.group.groupID,
      groupMembersToAdd
    )
    const type = 'say-hello'
    const data1 = { hi: 'world' }
    const meta1 = { hola: 'mundo' }
    await ops.writeRecord(readerClient, type, data1, meta1)
    const data2 = { hello: 'realWorld' }
    const meta2 = { hola: 'mundo' }
    await ops.writeRecord(readerClient, type, data2, meta2)
    const data3 = { hola: 'toznyAmazing!' }
    const meta3 = { hola: 'mundo' }
    await ops.writeRecord(readerClient, type, data3, meta3)
    const data4 = { commo: 'toznygreat' }
    const meta4 = { hola: 'mundo' }
    await ops.writeRecord(readerClient, type, data4, meta4)
    await ops.shareRecordWithGroup(readerClient, created.group.groupID, type)
    let sharedWithGroup = await ops.listRecordsSharedWithGroup(
      authorizerClient,
      created.group.groupID,
      [],
      0,
      3
    )
    expect(sharedWithGroup[0].length).toBe(3)
    let sharedWithGroup2 = await ops.listRecordsSharedWithGroup(
      authorizerClient,
      created.group.groupID,
      [],
      0,
      10
    )
    expect(sharedWithGroup2[0].length).toBe(5)
  })
  it('It can share and unshare a record with a group', async () => {
    const groupName = `testGroup-updated-${uuidv4()}`
    const groupDesciption = 'this is a group meant to list'
    const created = await ops.createGroup(
      writerClient,
      groupName,
      groupDesciption
    )
    const groupMember = new GroupMember(readerClient.clientId, {
      read: true,
      share: true,
    })
    const groupMember2 = new GroupMember(authorizerClient.clientId, {
      read: true,
      share: true,
    })
    let groupMembersToAdd = []
    groupMembersToAdd.push(groupMember)
    groupMembersToAdd.push(groupMember2)
    await ops.addGroupMembers(
      writerClient,
      created.group.groupID,
      groupMembersToAdd
    )
    const type = `say-hello-${uuidv4()}`
    const data = { hello: 'world' }
    const meta = { hola: 'mundo' }
    let recordInfo = await ops.writeRecord(readerClient, type, data, meta)
    await ops.shareRecordWithGroup(readerClient, created.group.groupID, type)
    let sharedWithGroup = await ops.listRecordsSharedWithGroup(
      authorizerClient,
      created.group.groupID,
      [],
      0,
      10
    )
    expect(sharedWithGroup[0][0].meta.recordId).toBe(recordInfo.meta.recordId)
    await ops.revokeRecordWithGroup(readerClient, created.group.groupID, type)
    let sharedWithGroupUpdated = await ops.listRecordsSharedWithGroup(
      authorizerClient,
      created.group.groupID,
      [],
      0,
      10
    )
<<<<<<< HEAD
    expect(sharedWithGroupUpdated).toStrictEqual([])
=======
    expect(JSON.stringify(sharedWithGroupUpdated)).toBe(JSON.stringify([]))
>>>>>>> bc4b7221
  })
  it('can return a group based on group name', async () => {
    const groupName = `testGroup-${uuidv4()}`
    const created = await ops.createGroup(writerClient, groupName)
    const listTest = {
      groupName: created.group.groupName,
      groupID: created.group.groupID,
      accountID: created.group.accountID,
    }
    const list = await ops.groupInfo(
      writerClient,
      writerClient.clientId,
      groupName
    )

    expect(list).toMatchObject(listTest)
  })
  it('can return an empty group', async () => {
    const listTest = {}
    const list = await ops.groupInfo(
      writerClient,
      writerClient.clientId,
      `fakeName-${uuidv4()}`
    )
    expect(list).toMatchObject(listTest)
  })
})<|MERGE_RESOLUTION|>--- conflicted
+++ resolved
@@ -588,11 +588,7 @@
       0,
       10
     )
-<<<<<<< HEAD
-    expect(sharedWithGroupUpdated).toStrictEqual([])
-=======
     expect(JSON.stringify(sharedWithGroupUpdated)).toBe(JSON.stringify([]))
->>>>>>> bc4b7221
   })
   it('can return a group based on group name', async () => {
     const groupName = `testGroup-${uuidv4()}`
