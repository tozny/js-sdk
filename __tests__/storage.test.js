--- conflicted
+++ resolved
@@ -213,33 +213,20 @@
     const deleted = await ops.deleteAnonymousNote(written.noteId, signingPair)
     expect(deleted).toBe(true)
   })
-<<<<<<< HEAD
-  it('can create and get a group', async () => {
-    const data = { groupName: `testGroup-${uuidv4()}` }
-=======
   it('can create groups', async () => {
     const groupName = `testGroup-${uuidv4()}`
->>>>>>> 371ee29b
     const createTest = {
       groupName: groupName,
       publicKey: writerClient.publicKey,
     }
-<<<<<<< HEAD
-    const created = await ops.createGroup(
-      writerClient,
-      data,
-      readerClient.publicKey
-    )
+    const created = await ops.createGroup(writerClient, groupName)
+    expect(created).toMatchObject(createTest)
     const readTest = {
       groupName: created.groupName,
       publicKey: created.publicKey,
       groupID: created.groupID,
       accountID: created.accountID,
     }
-=======
-    const created = await ops.createGroup(writerClient, groupName)
->>>>>>> 371ee29b
-    expect(created).toMatchObject(createTest)
     const read = await ops.readGroup(readerClient, created.groupID)
     expect(read).toMatchObject(readTest)
   })
