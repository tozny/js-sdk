const fetch = require('isomorphic-fetch')
const AuthenticatedRequest = require('../request/authenticatedRequest')
const CryptoConsumer = require('../crypto/cryptoConsumer')
const Config = require('./config')
const File = require('./file')
const { urlEncodeData } = require('../utils')
const { checkStatus, validateResponseAsJSON } = require('../utils')
const { DEFAULT_QUERY_COUNT, EMAIL } = require('../utils/constants')
const shared = require('./shared')
const {
  AuthorizerPolicy,
  Capabilities,
  ClientInfo,
  EAKInfo,
  FileMeta,
  Group,
  IncomingSharingPolicy,
  Meta,
  OutgoingSharingPolicy,
  Query,
  QueryResult,
  Record,
  RecordData,
  RecordInfo,
  SignedDocument,
  KeyPair,
  Note,
  NoteOptions,
  Search,
  SearchResult,
  GroupMembership,
} = require('../../types')

/**
 * Core client module used to interact with the Tozny Storage API.
 */
class Client extends CryptoConsumer {
  constructor(config) {
    super()
    if (!(config instanceof Config)) {
      throw new Error('Config must be a valid Config object')
    }
    this.config = config
    this.authenticator = new AuthenticatedRequest(config, this.crypto)
    this._akCache = {}
  }

  /**
   * Implemented in the final client class to provide platform specific file operations.
   *
   * @return {FileOperations} A platform-specific set of file operations.
   */
  get _fileOperations() {
    throw new Error('file operations return a FileOperations instance')
  }

  /**
   * Get an access key from the cache if it exists, otherwise decrypt
   * the provided EAK and populate the cache.
   *
   * @param {string}  writerId
   * @param {string}  userId
   * @param {string}  readerId
   * @param {string}  type
   * @param {EAKInfo} eak
   *
   * @returns {Promise<string>}
   */
  async _getCachedAk(writerId, userId, readerId, type, eak) {
    let cacheKey = `${writerId}.${userId}.${type}`
    let ak = this._akCache[cacheKey]

    if (ak === undefined) {
      ak = await this.crypto.decryptEak(this.config.privateKey, eak)
      this._akCache[cacheKey] = ak
    }

    return Promise.resolve(ak)
  }

  /**
   * Get a client's information based on their ID.
   *
   * @param {string} clientId UUID of the client to fetch
   *
   * @returns {Promise<ClientInfo>}
   */
  async clientInfo(clientId) {
    let request = await this.authenticator.tokenFetch(
      this.config.apiUrl + '/v1/storage/clients/' + clientId,
      {
        method: 'GET',
        headers: {
          'Content-Type': 'application/json',
        },
      }
    )

    let response = await checkStatus(request)

    let json = await response.json()
    return ClientInfo.decode(json)
  }

  /**
   * Create a key for the current client as a writer if one does not exist
   * in the cache already. If no access key does exist, create a random one
   * and store it with the server.
   *
   * @param {string} type Record type for this key
   *
   * @returns {Promise<EAKInfo>}
   */
  async createWriterKey(type) {
    let ak = await shared.getAccessKey(
      this,
      this.config.clientId,
      this.config.clientId,
      this.config.clientId,
      type
    )

    if (ak === null) {
      ak = await this.crypto.randomKey()
      await shared.putAccessKey(
        this,
        this.config.clientId,
        this.config.clientId,
        this.config.clientId,
        type,
        ak
      )
    }

    let eak = await this.crypto.encryptAk(
      this.config.privateKey,
      ak,
      this.config.publicKey
    )

    return new EAKInfo(
      eak,
      this.config.clientId,
      this.config.publicKey,
      this.config.clientId,
      this.config.publicSigningKey
    )
  }

  /**
   * Get a key for the current client as the reader of a specific record written by someone else.
   *
   * @param {string} writerId Writer of the record in the database
   * @param {string} userID   Subject of the record in the database
   * @param {string} type     Type of record
   *
   * @returns {Promise<EAKInfo>}
   */
  async getReaderKey(writerId, userId, type) {
    return shared.getEncryptedAccessKey(
      this,
      writerId,
      userId,
      this.config.clientId,
      type
    )
  }

  /**
   * Reads a record from the E3DB system and decrypts it automatically.
   *
   * @param {string} recordId
   * @param {array}  [fields] Optional fields to select on the record
   *
   * @returns {Promise<Record>}
   */
  async readRecord(recordId, fields = null) {
    let path = this.config.apiUrl + '/v1/storage/records/' + recordId

    if (fields !== null) {
      let mapped = []
      for (let field of fields) {
        mapped.push('field=' + field)
      }

      path += '?' + mapped.join('&')
    }

    let request = await this.authenticator.tokenFetch(path, {
      method: 'GET',
      headers: {
        'Content-Type': 'application/json',
      },
    })
    let response = await checkStatus(request)
    let json = await response.json()
    let record = await Record.decode(json)
    return shared.decryptRecord(this, record)
  }

  /**
   * Create a new record entry with E3DB.
   *
   * @param {string} type  The content type with which to associate the record.
   * @param {object} data  A hashmap of the data to encrypt and store
   * @param {object} plain Optional hashmap of data to store with the record's meta in plaintext
   *
   * @return {Promise<Record>}
   */
  async writeRecord(type, data, plain = {}) {
    // Build the record
    if (typeof data === 'object' && !(data instanceof RecordData)) {
      data = new RecordData(data)
    }
    let meta = new Meta(this.config.clientId, this.config.clientId, type, plain)
    let info = new RecordInfo(meta, data)
    let signature = this.config.version > 1 ? await this.sign(info) : null
    let record = new Record(meta, data, signature)
    let encrypted = await shared.encryptRecord(this, record)
    const done = await this.writeRaw(encrypted)
    return done
  }

  /**
   * Write a previously stored encrypted/signed record directly to E3DB.
   *
   * @param {Record} record The fully-constructed record object, as returned by `encrypt()`
   *
   * @return {Promise<Record>}
   */
  async writeRaw(record) {
    if (!(record instanceof Record)) {
      throw new Error(
        'Can only write encrypted/signed records directly to the server!'
      )
    }
    let request = await this.authenticator.tokenFetch(
      this.config.apiUrl + '/v1/storage/records',
      {
        method: 'POST',
        headers: {
          'Content-Type': 'application/json',
        },
        body: record.stringify(),
      }
    )
    let response = await checkStatus(request)
    let json = await response.json()
    let written = await Record.decode(json)
    return shared.decryptRecord(this, written)
  }

  /**
   * Update a record, with optimistic concurrent locking, that already exists in the E3DB system.
   *
   * @param {Record} record Record to be updated.
   *
   * @returns {Promise<Record>} Updated record
   */
  async updateRecord(record) {
    let recordId = record.meta.recordId
    let version = record.meta.version

    // Update record signature
    let recordInfo = new RecordInfo(record.meta, record.data)
    // eslint-disable-next-line require-atomic-updates
    record.signature =
      this.config.version > 1 ? await this.sign(recordInfo) : null
    let encrypted = await shared.encryptRecord(this, record)
    return this.authenticator
      .tokenFetch(
        this.config.apiUrl +
          '/v1/storage/records/safe/' +
          recordId +
          '/' +
          version,
        {
          method: 'PUT',
          headers: {
            'Content-Type': 'application/json',
          },
          body: encrypted.stringify(),
        }
      )
      .then(checkStatus)
      .then(response => response.json())
      .then(Record.decode)
      .then(rec => {
        return rec
      })
      .then(record => shared.decryptRecord(this, record))
  }

  /**
   * Deletes a record from the E3DB system
   *
   * @param {string} recordId  ID of the record to remove
   * @param {string} version version ID to remove safely
   *
   * @returns {Promise<bool>}
   */
  async deleteRecord(recordId, version) {
    const response = await this.authenticator.tokenFetch(
      `${this.config.apiUrl}/v1/storage/records/safe/${recordId}/${version}`,
      {
        method: 'DELETE',
        headers: {
          'Content-Type': 'application/json',
        },
      }
    )
    switch (response.status) {
      case 204:
      case 403:
        return true
      case 409:
        throw new Error('Conflict')
      default:
        throw new Error('Error while deleting record data!')
    }
  }

  /**
   * Creates a new File record in Tozny Storage.
   *
   * @param {string} type The record type for the file.
   * @param {any} handle The platform specific handle to the uploadable file.
   * @param {object} plain The string->string metadata added to the record.
   * @return {Promise<File>} A promise resolving to the written File object.
   */
  async writeFile(type, handle, plain) {
    const { clientId } = this.config
    const ops = this._fileOperations
    ops.validateHandle(handle)
    let ak = await shared.getAccessKey(this, clientId, clientId, clientId, type)
    if (ak === null) {
      ak = await this.crypto.randomKey()
      await shared.putAccessKey(this, clientId, clientId, clientId, type, ak)
    }
    const { size, checksum, tempFile } = await this.crypto.encryptFile(
      handle,
      ak,
      ops
    )
    const meta = new Meta(clientId, clientId, type, plain)
    meta.fileMeta = new FileMeta()
    meta.fileMeta.size = size
    meta.fileMeta.checksum = checksum
    meta.fileMeta.compression = 'raw'
    const signature = await this.sign(new RecordInfo(meta, null))
    const record = new Record(meta, new RecordData(), signature)
    const pendingResponse = await this.authenticator.tokenFetch(
      `${this.config.apiUrl}/v1/storage/files`,
      {
        method: 'POST',
        headers: {
          'Content-Type': 'application/json',
        },
        body: record.stringify(),
      }
    )
    const pendingFile = await validateResponseAsJSON(pendingResponse)
    const uploadFile = tempFile.getUploadable()
    await ops.upload(pendingFile.file_url, uploadFile, checksum, size)
    tempFile.remove()
    const finalizeResponse = await this.authenticator.tokenFetch(
      `${this.config.apiUrl}/v1/storage/files/${pendingFile.id}`,
      {
        method: 'PATCH',
      }
    )
    const serializedFileRecord = await validateResponseAsJSON(finalizeResponse)
    const fileRecord = await Record.decode(serializedFileRecord)
    return new File(fileRecord, this, ops)
  }

  /**
   * Transforms a file Record or the ID of a file Record into a File object.
   *
   * @param {Record|string} file Either a file Record or a file record ID.
   */
  getFile(file) {
    const { clientId } = this.config
    const ops = this._fileOperations
    let record
    // If file is just an ID, stub enough to allow operations to occur
    if (!(file instanceof Record)) {
      const meta = new Meta(clientId, clientId, '__', {})
      meta.recordId = file
      meta.fileMeta = new FileMeta()
      record = new Record(meta, null)
    } else {
      record = file
    }
    return new File(record, this, ops)
  }

  /**
   * Encrypt a plaintext record using the AK wrapped and encrypted for the current
   * client. The key will be cached for future use.
   *
   * @param {string}            type  The content type with which to associate the record.
   * @param {RecordData|object} data  A hashmap of the data to encrypt and store
   * @param {object}            eak   Encrypted access key instance
   * @param {object}            plain Optional hashmap of data to store with the record's meta in plaintext
   *
   * @returns {Promise<Record>}
   */
  async localEncrypt(type, data, eak, plain = {}) {
    let ak = await this._getCachedAk(
      this.config.clientId,
      this.config.clientId,
      this.config.clientId,
      type,
      eak
    )

    if (typeof data === 'object' && !(data instanceof RecordData)) {
      data = new RecordData(data)
    }

    // Build the record
    let meta = new Meta(this.config.clientId, this.config.clientId, type, plain)
    let recordInfo = new RecordInfo(meta, data)
    let signature = this.config.version > 1 ? await this.sign(recordInfo) : null
    let record = new Record(meta, data, signature)

    return this.crypto.encryptRecord(record, ak)
  }

  /**
   * Decrypt an encrypted record using the AK wrapped and encrypted for the current
   * client. The key will be cached for future use.
   *
   * @param {Record}  record Record instance with encrypted data for decryption
   * @param {EAKInfo} eak    Encrypted access key instance
   *
   * @returns {Promise<Record>}
   */
  async localDecrypt(record, eak) {
    if (eak.signerSigningKey === null) {
      throw new Error('EAKInfo has no signing key!')
    }

    let ak = await this._getCachedAk(
      record.meta.writerId,
      record.meta.userId,
      this.config.clientId,
      record.meta.type,
      eak
    )

    let decrypted = await this.crypto.decryptRecord(record, ak)
    let info = new RecordInfo(decrypted.meta, decrypted.data)
    let signed = new SignedDocument(info, decrypted.signature)

    // Use this.constructor to ensure the implementing class's crypto is available
    let verify = await this.constructor.verify(
      signed,
      eak.signerSigningKey.ed25519
    )
    if (!verify) {
      throw new Error('Document failed verification')
    }

    return decrypted
  }

  /**
   * Sign a document and return the signature
   *
   * @param {Signable} document Serializable object to be signed.
   *
   * @returns {Promise<string>}
   */
  async sign(document) {
    if (this.config.version === 1) {
      throw new Error('Cannot sign documents without a signing key!')
    }

    return this.crypto.signDocument(document, this.config.privateSigningKey)
  }

  /**
   * Verify the signature attached to a specific document.
   *
   * @param {SignedDocument} signed        Document with an attached signature
   * @param {string}         publicSignKey Key to use during signature verification
   *
   * @returns {Promise<bool>}
   */
  static async verify(signed, publicSignKey) {
    return shared.verify(this.crypto, signed, publicSignKey)
  }

  /**
   * Back up the client's configuration to E3DB in a serialized format that can be read
   * by the Admin Console. The stored configuration will be shared with the specified client,
   * and the account service notified that the sharing has taken place.
   *
   * @param {string} clientId          Unique ID of the client to which we're backing up
   * @param {string} registrationToken Original registration token used to create the client
   *
   * @returns {Promise<bool>}
   */
  async backup(clientId, registrationToken) {
    /* eslint-disable camelcase */
    let credentials = {
      version: '"' + this.config.version.toString() + '"',
      client_id: '"' + this.config.clientId + '"',
      api_key_id: '"' + this.config.apiKeyId + '"',
      api_secret: '"' + this.config.apiSecret + '"',
      client_email: '""',
      public_key: '"' + this.config.publicKey + '"',
      private_key: '"' + this.config.privateKey + '"',
    }
    if (this.config.version === 2) {
      credentials.public_signing_key = '"' + this.config.publicSigningKey + '"'
      credentials.private_signing_key =
        '"' + this.config.privateSigningKey + '"'
    }

    credentials.api_url = '"' + this.config.apiUrl + '"'
    /* eslint-enable */
    await this.writeRecord('tozny.key_backup', credentials, {
      client: this.config.clientId,
    })
    await this.share('tozny.key_backup', clientId)
    await fetch(
      this.config.apiUrl +
        '/v1/account/backup/' +
        registrationToken +
        '/' +
        this.config.clientId,
      {
        method: 'POST',
      }
    )
    return Promise.resolve(true)
  }

  /**
   * Query E3DB records according to a set of selection criteria.
   *
   * The default behavior is to return all records written by the
   * current authenticated client.
   *
   * To restrict the results to a particular type, pass a type or
   * list of types as the `type` argument.
   *
   * To restrict the results to a set of clients, pass a single or
   * list of client IDs as the `writer` argument. To list records
   * written by any client that has shared with the current client,
   * pass the special string 'all' as the `writer` argument.
   *
   * @param {bool}         data     Flag to include data in records
   * @param {string|array} writer   Select records written by a single writer, a list of writers, or 'all'
   * @param {string|array} record   Select a single record or list of records
   * @param {string|array} type     Select records of a single type or a list of types
   * @param {array}        plain    Associative array of plaintext meta to use as a filter
   * @param {number}       pageSize Number of records to fetch per request
   *
   * @returns {QueryResult}
   */
  query(
    data = true,
    writer = null,
    record = null,
    type = null,
    plain = null,
    pageSize = DEFAULT_QUERY_COUNT
  ) {
    let allWriters = false
    if (writer === 'all') {
      allWriters = true
      writer = []
    }

    let query = new Query(
      0,
      data,
      writer,
      record,
      type,
      plain,
      null,
      pageSize,
      allWriters
    )
    return new QueryResult(this, query)
  }

  /**
   * Internal-only method to execute a query against the server and parse the response.
   *
   * @param {Query} query Query request to execute against the server
   *
   * @returns {QueryResult}
   */
  async _query(query) {
    let response = await this.authenticator.tokenFetch(
      this.config.apiUrl + '/v1/storage/search',
      {
        method: 'POST',
        headers: {
          'Content-Type': 'application/json',
        },
        body: query.stringify(),
      }
    )
    await checkStatus(response)
    return response.json()
  }

  async search(searchRequest) {
    if (!(searchRequest instanceof Search)) {
      throw new Error('A search query must be a Search instance.')
    }

    return new SearchResult(this, searchRequest)
  }

  async _search(searchRequest) {
    let response = await this.authenticator.tokenFetch(
      this.config.apiUrl + '/v2/search',
      {
        method: 'POST',
        headers: {
          'Content-Type': 'application/json',
        },
        body: searchRequest.stringify(),
      }
    )
    await checkStatus(response)
    return response.json()
  }

  /**
   * Allow another client to grant read access this client's records of a specific type
   *
   * @param {string} type The record type to grant sharing access for
   * @param {string} authorizerId The client ID to grant sharing privileges to
   *
   * @returns {Promise<bool>} Whether the authorizer was added successfully.
   */
  async addAuthorizer(type, authorizerId) {
    const clientId = this.config.clientId
    if (authorizerId === clientId) {
      return true
    }

    await shared.putAccessKeyForReader(this, clientId, type, authorizerId)

    const policy = { allow: [{ authorizer: {} }] }
    return shared.putPolicy(
      this,
      policy,
      clientId,
      clientId,
      authorizerId,
      type
    )
  }

  /**
   * Remove another client's ability to grant read access this client's records of a specific type
   *
   * @param {string} type The record type to revoke sharing access for
   * @param {string} authorizerId The client ID to revoke sharing privileges from
   *
   * @returns {Promise<bool>} Whether the authorizer was removed successfully.
   */
  async removeAuthorizer(type, authorizerId) {
    const clientId = this.config.clientId
    if (authorizerId === clientId) {
      return true
    }

    await shared.deleteAccessKey(this, clientId, clientId, authorizerId, type)

    const policy = { deny: [{ authorizer: {} }] }
    return shared.putPolicy(
      this,
      policy,
      clientId,
      clientId,
      authorizerId,
      type
    )
  }

  /**
   * Grant another E3DB client access to records of a particular type.
   *
   * @param {string} type     Type of records to share
   * @param {string} readerId Client ID or email address of reader to grant access to
   *
   * @returns {Promise<bool>}
   */
  async share(type, readerId) {
    if (EMAIL.test(readerId)) {
      let clientInfo = await this.clientInfo(readerId)
      return this.share(type, clientInfo.clientId)
    }
    // Share on behalf of ourself
    return this.shareOnBehalfOf(this.config.clientId, type, readerId)
  }

  /**
   * Grant another E3DB client access to records of a particular type for a writer.
   *
   * @param {string} writerId Client ID of the writer to grant for
   * @param {string} type     Type of records to share
   * @param {string} readerId Client ID or reader to grant access to
   *
   * @returns {Promise<bool>}
   */
  async shareOnBehalfOf(writerId, type, readerId) {
    // Don't need to share if the reader is the writer
    if (readerId === writerId) {
      return true
    }
    await shared.putAccessKeyForReader(this, writerId, type, readerId)
    const policy = { allow: [{ read: {} }] }
    return shared.putPolicy(this, policy, writerId, writerId, readerId, type)
  }

  /**
   * Revoke another E3DB client's access to records of a particular type.
   *
   * @param {string} type     Type of records to share
   * @param {string} readerId Client ID or email address of reader to grant access from
   *
   * @returns {Promise<bool>}
   */
  async revoke(type, readerId) {
    if (EMAIL.test(readerId)) {
      let clientInfo = await this.clientInfo(readerId)
      return this.revoke(type, clientInfo.clientId)
    }

    // Revoke on behalf of self
    return this.revokeOnBehalfOf(this.config.clientId, type, readerId)
  }

  /**
   * Revoke another E3DB client's access to records of a particular writer and type.
   *
   * @param {string} writerId Client ID of the writer to revoke access to
   * @param {string} type     Type of records to revoke share for
   * @param {string} readerId Client ID of reader to revoke access from
   *
   * @returns {Promise<bool>}
   */
  async revokeOnBehalfOf(writerId, type, readerId) {
    if (readerId === writerId) {
      return true
    }
    // Delete any existing access keys
    await shared.deleteAccessKey(this, writerId, writerId, readerId, type)
    let policy = { deny: [{ read: {} }] }
    return shared.putPolicy(this, policy, writerId, writerId, readerId, type)
  }

  /**
   * Get a list of all outgoing sharing policy relationships
   *
   * @returns {Promise<array>}
   */
  async outgoingSharing() {
    let request = await this.authenticator.tokenFetch(
      this.config.apiUrl + '/v1/storage/policy/outgoing',
      {
        method: 'GET',
        headers: {
          'Content-Type': 'application/json',
        },
      }
    )
    let response = await checkStatus(request)
    let json = await response.json()

    return Promise.all(json.map(OutgoingSharingPolicy.decode))
  }

  /**
   * Get a list of all incoming sharing policy relationships
   *
   * @returns {Promise<array>}
   */
  async incomingSharing() {
    let request = await this.authenticator.tokenFetch(
      this.config.apiUrl + '/v1/storage/policy/incoming',
      {
        method: 'GET',
        headers: {
          'Content-Type': 'application/json',
        },
      }
    )
    let response = await checkStatus(request)
    let json = await response.json()

    return Promise.all(json.map(IncomingSharingPolicy.decode))
  }

  async getAuthorizers() {
    const request = await this.authenticator.tokenFetch(
      this.config.apiUrl + '/v1/storage/policy/proxies',
      {
        method: 'GET',
        headers: {
          'Content-Type': 'application/json',
        },
      }
    )
    const response = await checkStatus(request)
    const proxies = await response.json()

    return proxies.map(AuthorizerPolicy.decode)
  }

  async getAuthorizedBy() {
    const request = await this.authenticator.tokenFetch(
      this.config.apiUrl + '/v1/storage/policy/granted',
      {
        method: 'GET',
        headers: {
          'Content-Type': 'application/json',
        },
      }
    )
    const response = await checkStatus(request)
    const granted = await response.json()

    return granted.map(AuthorizerPolicy.decode)
  }

  /**
   * WriteNote is a static method that encrypts a note and sends it to TozStore,
   * allowing you to supply your own signingKey and encryptionKey pairs.
   *
   * Using this method you are not allowed to provide premium options to TozStore,
   * such as additional views, extended expiration time, etc.
   *
   * @param {object} data  A hashmap of the data to encrypt and store
   * @param {string} recipientEncryptionKey The public encryption key of the reader of this note
   * @param {string} recipientSigningKey signing key of the reader of this note
   * @param {object} options json hashmap of a NoteOptions object.
   *
   * @returns {Note} A response from TozStore; the note that has been written.
   */
  async writeNote(data, recipientEncryptionKey, recipientSigningKey, options) {
    // This method requires an instantiated client, and thus by default it will be a premium note written by an identifiable client,
    // so we automatically mix in the client id unless it is overridden in the provided options.
    /* eslint-disable camelcase */
    const decodedOptions = NoteOptions.decode(
      Object.assign({ client_id: this.config.clientId }, options)
    )
    /* eslint-enable */
    const encryptionKeys = new KeyPair(
      this.config.publicKey,
      this.config.privateKey
    )
    let signingKeys = new KeyPair(
      this.config.publicSigningKey,
      this.config.privateSigningKey
    )
    return shared.writeNote(
      this.crypto,
      this.authenticator,
      data,
      recipientEncryptionKey,
      recipientSigningKey,
      encryptionKeys,
      signingKeys,
      decodedOptions,
      this.config.apiUrl
    )
  }

  /**
   * Remove and re-insert a new note with the same name as the old one.
   *
   * Named notes are useful due to the fact the name is user determined, However,
   * sometime you need to update the data stored at that name. This is a problem
   * since notes are immutable. This method allows the old note to be removed
   * and a new named note written into its place in a single transaction, which
   * is rolled back if there are issues. This is much safer than performing the
   * two transactions individually.
   *
   * @param {Object} data The data to include in the replace note
   * @param {string} recipientEncryptionKey The public encryption key of the reader of this note
   * @param {string} recipientSigningKey The public signing key of the reader of this note
   * @param {Object} options json hashmap of a NoteOptions object
   *
   * @return {Note} The replaced note written to TozStore.
   */
  async replaceNoteByName(
    data,
    recipientEncryptionKey,
    recipientSigningKey,
    options
  ) {
    // This method requires an instantiated client, and thus by default it will be a premium note written by an identifiable client,
    // so we automatically mix in the client id unless it is overridden in the provided options.
    /* eslint-disable camelcase */
    const decodedOptions = NoteOptions.decode(
      Object.assign({ client_id: this.config.clientId }, options)
    )
    const encryptionKeys = new KeyPair(
      this.config.publicKey,
      this.config.privateKey
    )
    let signingKeys = new KeyPair(
      this.config.publicSigningKey,
      this.config.privateSigningKey
    )
    let encryptedNote = await shared.createEncryptedNote(
      this.crypto,
      data,
      recipientEncryptionKey,
      recipientSigningKey,
      encryptionKeys,
      signingKeys,
      decodedOptions
    )
    let response = await this.authenticator.tsv1Fetch(
      `${this.config.apiUrl}/v2/storage/notes`,
      {
        method: 'PUT',
        headers: {
          'Content-Type': 'application/json',
        },
        body: encryptedNote.stringify(),
      },
      options.clientId
    )
    let storedNoteResp = await checkStatus(response)
    let noteJson = await storedNoteResp.json()
    return Note.decode(noteJson)
  }

  /**
   * ReadNote makes call to TozStore to read note by noteId (uuid).
   *
   * @param {string} noteId  UUID assigned by TozStore, used to identify a note.
   * @param {Object} authParams Extra request parameters for EACP authorizations.
   *
   * @returns {Note} A note from TozStore unencrypted with the client's keys.
   */
  async readNote(noteId, authParams = {}, authHeaders = {}) {
    if (this.config.version === 1) {
      throw new Error('Cannot read notes without a signing key!')
    }
    let encryptionKeys = new KeyPair(
      this.config.publicKey,
      this.config.privateKey
    )
    // eslint-disable-next-line camelcase
    const params = Object.assign(authParams, { note_id: noteId })
    // Use this.constructor to ensure we referencing the implementing class.
    return shared.readNote(
      this.crypto,
      this.authenticator,
      encryptionKeys,
      params,
      authHeaders,
      this.config.apiUrl
    )
  }

  /**
   * ReadNoteByName makes call to TozStore to read note by user defined id_string.
   * Only premium notes can define this id string or name.
   *
   * @param {string} noteName  name given to this note with premium features
   * @param {Object} authParams Extra request parameters for EACP authorizations.
   *
   * @returns {Note} A note from TozStore unencrypted with the client's keys.
   */
  async readNoteByName(noteName, authParams = {}, authHeaders = {}) {
    if (this.config.version === 1) {
      throw new Error('Cannot read notes without a signing key!')
    }
    let encryptionKeys = new KeyPair(
      this.config.publicKey,
      this.config.privateKey
    )
    // eslint-disable-next-line camelcase
    const params = Object.assign(authParams, { id_string: noteName })
    // Use this.constructor to ensure we referencing the implementing class.
    return shared.readNote(
      this.crypto,
      this.authenticator,
      encryptionKeys,
      params,
      authHeaders,
      this.config.apiUrl
    )
  }

  /**
   * DeleteNote deletes a note from TozStore based on the note identifier.
   *
   * @param {string} noteId  UUID assigned by TozStore, used to identify a note.
   */
  async deleteNote(noteId) {
    if (this.config.version === 1) {
      throw new Error('Cannot delete notes without a signing key!')
    }
    // Use this.constructor to ensure we referencing the implementing class.
    return shared.deleteNote(this.authenticator, noteId, this.config.apiUrl)
  }

  /**
   * Issue an EACP challenge for a note identified by note ID.
   *
   * A note with an EACP will sometimes require issuing a challenge before the
   * note can be read. This will issue that challenge when the note ID is
   * known. This feature is only available for full clients.
   *
   * @param {string} noteId The UUID of the note to issue the challenge for
   * @param {Object} meta Metadata to send as the body of the challenge request
   *
   * @return {Array.<string>} An array of strings for challenges issued
   */
  async noteChallenge(noteId, meta = {}) {
    // eslint-disable-next-line camelcase
    const params = { note_id: noteId }
    return shared.issueNoteChallenge(this, params, meta)
  }

  /**
   * Issue an EACP challenge for a note identified by name.
   *
   * A note with an EACP will sometimes require issuing a challenge before the
   * note can be read. This will issue that challenge when the note name is
   * known. This feature is only available for full clients.
   *
   * @param {string} noteName The name of the note to issue the challenge for
   * @param {Object} meta Metadata to send as the body of the challenge request
   *
   * @return {Array.<string>} An array of strings for challenges issued
   */
  async noteChallengeByName(noteName, meta = {}) {
    // eslint-disable-next-line camelcase
    const params = { id_string: noteName }
    return shared.issueNoteChallenge(this, params, meta)
  }

  /**
   * createGroup creates a group and sends it to TozStore.
   *
   * @param {string} name  the name of the group
   * @param {array} capabilities an array of strings of the capabilities the group will have
   *
   * @returns {Group} A response from TozStore; the group that has been written.
   */
  async createGroup(name, capabilities = []) {
    const encryptionKeyPair = new KeyPair(
      this.config.publicKey,
      this.config.privateKey
    )
    const groupKeyPair = await this.crypto.generateKeypair()
    const pk = await this.crypto.encryptPrivateKey(
      groupKeyPair.privateKey,
      encryptionKeyPair.privateKey,
      encryptionKeyPair.publicKey
    )
    const capabilitiesArray = Capabilities.toArray(capabilities)
    let createGroupReq = {
      group_name: name,
      public_key: encryptionKeyPair.publicKey,
      capabilities: capabilitiesArray,
      encrypted_group_key: pk,
    }
    const createGroupReqKeys = Object.keys(createGroupReq)
    for (const key of createGroupReqKeys) {
      if (createGroupReq[key] === null || createGroupReq[key] === []) {
        delete createGroupReq[key]
      }
    }
    let response = await this.authenticator.tsv1Fetch(
      `${this.config.apiUrl}/v2/storage/groups`,
      {
        method: 'POST',
        headers: {
          'Content-Type': 'application/json',
        },
        body: JSON.stringify(createGroupReq),
      }
    )
    const groupJson = await validateResponseAsJSON(response)
    const group = Group.decode(groupJson)
    const groupMembership = new GroupMembership(null, group, capabilitiesArray)
    return groupMembership
  }
<<<<<<< HEAD
  /**
   * Delete the group with the specific group_id.
   * @param {string} groupID  ID of the group to delete
   *
   * @returns {Promise<bool>}
   */
  async deleteGroup(groupID) {
    const response = await this.authenticator.tsv1Fetch(
      `${this.config.apiUrl}/v2/storage/groups/${groupID}`,
      {
        method: 'DELETE',
=======

  /**
   * ReadGroup makes call to TozStore to read group by groupId (uuid).
   *
   * @param {string} groupId  UUID assigned by TozStore, used to identify a group.
   *
   * @returns {Group} A group from TozStore.
   */
  async readGroup(groupID) {
    let response = await this.authenticator.tsv1Fetch(
      `${this.config.apiUrl}/v2/storage/groups/${groupID}`,
      {
        method: 'GET',
>>>>>>> f95a9111
        headers: {
          'Content-Type': 'application/json',
        },
      }
    )
<<<<<<< HEAD
    switch (response.status) {
      case 204:
        return true
      case 403:
        throw new Error('Unauthorized')
      default:
        throw new Error('Error while deleting record data.')
    }
=======
    let groupJson = await validateResponseAsJSON(response)
    let group = Group.decode(groupJson)
    return group
  }

  /**
   *
   * @param {string} clientID   UUID assigned by TozStore, used to identify the client; optional.
   * @param {Array} groupNames  Array of string group names to filter responses by; optional.
   * @param {number} nextToken  Indicates where to start pagination; optional.
   * @param {number} max        The maximum number of groups to list per request; optional.
   *
   * @return {Array}  An array of groups returned from TozStore.
   */
  async listGroups(
    clientID = null,
    groupNames = [],
    nextToken = null,
    max = null
  ) {
    const urlData = {
      client_id: clientID,
      group_names: groupNames,
      nextToken: nextToken,
      max: max,
    }
    let encodedUrl = urlEncodeData(urlData)
    let response = await this.authenticator.tsv1Fetch(
      `${this.config.apiUrl}/v2/storage/groups?${encodedUrl}`,
      {
        method: 'GET',
        headers: {
          'Content-Type': 'application/json',
        },
      }
    )
    let groupsJson = await validateResponseAsJSON(response)
    let listGroups = []
    groupsJson.groups.forEach(group => {
      listGroups.push(Group.decode(group))
    })
    return listGroups
>>>>>>> f95a9111
  }
}

module.exports = Client<|MERGE_RESOLUTION|>--- conflicted
+++ resolved
@@ -1096,7 +1096,6 @@
     const groupMembership = new GroupMembership(null, group, capabilitiesArray)
     return groupMembership
   }
-<<<<<<< HEAD
   /**
    * Delete the group with the specific group_id.
    * @param {string} groupID  ID of the group to delete
@@ -1108,27 +1107,11 @@
       `${this.config.apiUrl}/v2/storage/groups/${groupID}`,
       {
         method: 'DELETE',
-=======
-
-  /**
-   * ReadGroup makes call to TozStore to read group by groupId (uuid).
-   *
-   * @param {string} groupId  UUID assigned by TozStore, used to identify a group.
-   *
-   * @returns {Group} A group from TozStore.
-   */
-  async readGroup(groupID) {
-    let response = await this.authenticator.tsv1Fetch(
-      `${this.config.apiUrl}/v2/storage/groups/${groupID}`,
-      {
-        method: 'GET',
->>>>>>> f95a9111
-        headers: {
-          'Content-Type': 'application/json',
-        },
-      }
-    )
-<<<<<<< HEAD
+        headers: {
+          'Content-Type': 'application/json',
+        },
+      }
+    )
     switch (response.status) {
       case 204:
         return true
@@ -1137,7 +1120,25 @@
       default:
         throw new Error('Error while deleting record data.')
     }
-=======
+  }
+
+  /**
+   * ReadGroup makes call to TozStore to read group by groupId (uuid).
+   *
+   * @param {string} groupId  UUID assigned by TozStore, used to identify a group.
+   *
+   * @returns {Group} A group from TozStore.
+   */
+  async readGroup(groupID) {
+    let response = await this.authenticator.tsv1Fetch(
+      `${this.config.apiUrl}/v2/storage/groups/${groupID}`,
+      {
+        method: 'GET',
+        headers: {
+          'Content-Type': 'application/json',
+        },
+      }
+    )
     let groupJson = await validateResponseAsJSON(response)
     let group = Group.decode(groupJson)
     return group
@@ -1180,7 +1181,6 @@
       listGroups.push(Group.decode(group))
     })
     return listGroups
->>>>>>> f95a9111
   }
 }
 
