--- conflicted
+++ resolved
@@ -30,7 +30,6 @@
   Search,
   SearchResult,
   GroupMembership,
-  GroupMember,
 } = require('../../types')
 
 /**
@@ -1192,28 +1191,6 @@
    * @param {GroupMember[]} groupMembers wraps together the ClientID, Capability and Membership Key for each client being added to the group
    *
    *
-<<<<<<< HEAD
-   * @returns {GroupMember[]} A response from TozStore; the group members who have been added.
-   *
-   */
-  async addGroupMembers(groupId, groupMembers) {
-    if (!(groupMembers instanceof GroupMember)) {
-      throw new Error('Need an array of group members')
-    }
-    // Take the Given Paramaters and create the object needed for endpoint
-    let addGroupMembersRequest = {
-      group_id: groupId,
-      group_members: groupMembers,
-    }
-    const addGroupMembersRequestKeys = Object.keys(addGroupMembersRequest)
-    for (const key of addGroupMembersRequestKeys) {
-      if (
-        addGroupMembersRequest[key] === null ||
-        addGroupMembersRequest[key] === []
-      ) {
-        delete addGroupMembersRequest[key]
-      }
-=======
    * @returns {GroupMember} A response from TozStore; the group members who have been added.
    *
    */
@@ -1285,7 +1262,6 @@
     let addGroupMembersRequest = {
       group_id: groupId,
       group_members: groupMembersToAdd,
->>>>>>> 7103b7af
     }
     // Call the API endpoint to add group members
     let response = await this.authenticator.tsv1Fetch(
@@ -1299,26 +1275,6 @@
       }
     )
     // Await the Response from the API with the Added Group member Response
-<<<<<<< HEAD
-    let groupMemberJson = await validateResponseAsJSON(response)
-    let listGroupMembers = []
-    groupMemberJson.forEach(groupMember => {
-      listGroupMembers.push(GroupMember.decode(groupMember))
-    })
-    switch (response.status) {
-      case 201:
-        return listGroupMembers
-      case 403:
-        throw new Error('Unauthorized')
-      case 404:
-        throw new Error('Group was not found')
-      case 400:
-        throw new Error('Error with clients provided')
-      default:
-        throw new Error('Error while adding group members.')
-    }
-  }
-=======
     let groupMembersJson = await validateResponseAsJSON(response)
     let listGroupMembers = []
     groupMembersJson.forEach(member => {
@@ -1484,6 +1440,5 @@
     )
     return await validateResponseAsJSON(response)
   }
->>>>>>> 7103b7af
 }
 module.exports = Client