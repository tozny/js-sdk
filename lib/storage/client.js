--- conflicted
+++ resolved
@@ -1048,33 +1048,6 @@
   }
 
   /**
-<<<<<<< HEAD
-   * Make a request object for the create group request
-   * @param {string} name
-   * @param {Array} capabilities
-   * @param {KeyPair} encryptionKeyPair
-   *
-   * @return {Group}
-   */
-  async createGroupRequest(name, capabilities = [], encryptionKeyPair) {
-    const groupKeyPair = await this.crypto.generateKeypair()
-    const eak = await this.crypto.encryptPrivateKey(
-      groupKeyPair.privateKey,
-      encryptionKeyPair.privateKey,
-      encryptionKeyPair.publicKey
-    )
-    let groupData = new GroupData(name, capabilities)
-    let membershipKeys = new GroupMembershipKeys(
-      encryptionKeyPair.publicKey,
-      eak
-    )
-    let group = new Group(groupData, {}, membershipKeys)
-    return group
-  }
-
-  /**
-=======
->>>>>>> 90027a17
    * createGroup creates a group and sends it to TozStore.
    *
    * @param {string} name  the name of the group
