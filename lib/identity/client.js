const { credentialedDecodeResponse, urlEncodeData } = require('../utils')
const fetch = require('isomorphic-fetch')
const PartialClient = require('./partialClient')
<<<<<<< HEAD
const { GroupMember } = require('../../types')
const { SECRET_UUID, TYPES } = require('../../lib/utils/constants')
=======
const { GroupMember, Search } = require('../../types')
const { SECRET_UUID } = require('../../lib/utils/constants')
>>>>>>> 4af2a500

async function fetchToken(client, appName) {
  /* eslint-disable camelcase */
  const bodyData = {
    grant_type: 'password',
    client_id: appName,
  }
  /* eslint-enable */

  const request = await client.storage.authenticator.tsv1Fetch(
    client.config.apiUrl +
      `/auth/realms/${client.config.realmDomain}/protocol/openid-connect/token`,
    {
      method: 'POST',
      headers: {
        'Content-Type': 'application/x-www-form-urlencoded',
      },
      body: urlEncodeData(bodyData),
    }
  )
  return credentialedDecodeResponse(request)
}

class Client extends PartialClient {
  constructor(config, storage, agentToken) {
    super(config, storage)
    agentToken.expiry = new Date(agentToken.expiry)
    this._agentToken = agentToken
  }

  serialize() {
    return {
      config: Object.assign({}, this.config),
      storage: this.storage.config.serialize(),
      agent: this._agentToken,
    }
  }

  async agentToken() {
    return this._agentToken.access_token
  }

  async agentInfo() {
    return this._agentToken
  }

  async token() {
    const info = await this.tokenInfo()
    return info.access_token
  }

  async tokenInfo() {
    const fiveFromNow = Math.floor(Date.now() / 1000) + 5 * 60
    if (!this._tokenInfo || this._tokenInfo.expires < fiveFromNow) {
      const tokenInfo = await fetchToken(this, this.config.appName)
      this._tokenInfo = tokenInfo
    }
    return this._tokenInfo
  }

  async fetch(url, options) {
    const token = await this.token()
    options.headers = options.headers || {}
    options.headers.Authorization = `Bearer ${token}`
    return fetch(url, options)
  }

  secretTypes() {
    return TYPES
  }

  async createSecret(secret) {
    const trimmedName = secret.secretName.trim()
    const trimmedValue = secret.secretValue.trim()
    if (secret.secretType === '') {
      throw new Error('Type cannot be empty')
    }
    if (!TYPES.includes(secret.secretType)) {
      throw new Error('Invalid type')
    }
    if (trimmedName === '') {
      throw new Error('Name cannot be empty')
    }
    if (!/^[a-zA-Z0-9-_]{1,50}$/.test(trimmedName)) {
      throw new Error(
        'Secret name must contain 1-50 alphanumeric characters, -, or _'
      )
    }
    if (trimmedValue === '') {
      throw new Error('Value cannot be empty')
    }
    const groupName = `tozny.secret.${this.config.realmName}.${
      this.storage.config.clientId
    }.${secret.secretType.toLowerCase()}`
    // check if the clients secret group already exists
    const groups = await this.storage.listGroups(this.storage.config.clientId, [
      groupName,
    ])
    let group
    let groupMembers = []
    if (groups.groups.length < 1) {
      // create the group if it doesn't exist
      const newGroup = await this.storage.createGroup(groupName)
      group = newGroup.group
      const capabilities = {
        read: true,
        share: true,
      }
      const member = new GroupMember(this.storage.config.clientId, capabilities)
      groupMembers.push(member)
      // add read and share capabilities for the client
      await this.storage.addGroupMembers(group.groupID, groupMembers)
    } else {
      group = groups.groups[0]
    }
    // create the record
    const recordType = `tozny.secret.${SECRET_UUID}.${secret.secretType}.${secret.secretName}`
    const data = {
      secretValue: secret.secretValue,
    }
    const meta = {
      secretType: secret.secretType,
      secretName: secret.secretName,
      description: secret.description,
    }
    const secretMade = await this.storage.writeRecord(recordType, data, meta)
    // share record type with the group
    await this.storage.shareRecordWithGroup(group.groupID, recordType)
    return secretMade
  }
  async getSecrets(limit) {
    const request = new Search(true, true, limit)
    let searchType = `tozny.secret.${SECRET_UUID}.*`
    request.match({ type: searchType }, 'OR', 'WILDCARD')
    const resultQuery = await this.storage.search(request)
    return resultQuery
  }
}

module.exports = Client<|MERGE_RESOLUTION|>--- conflicted
+++ resolved
@@ -1,13 +1,8 @@
 const { credentialedDecodeResponse, urlEncodeData } = require('../utils')
 const fetch = require('isomorphic-fetch')
 const PartialClient = require('./partialClient')
-<<<<<<< HEAD
-const { GroupMember } = require('../../types')
 const { SECRET_UUID, TYPES } = require('../../lib/utils/constants')
-=======
 const { GroupMember, Search } = require('../../types')
-const { SECRET_UUID } = require('../../lib/utils/constants')
->>>>>>> 4af2a500
 
 async function fetchToken(client, appName) {
   /* eslint-disable camelcase */
