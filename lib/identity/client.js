const { credentialedDecodeResponse, urlEncodeData } = require('../utils')
const fetch = require('isomorphic-fetch')
const PartialClient = require('./partialClient')
const { SECRET_UUID, TYPES } = require('../../lib/utils/constants')
const { GroupMember, Search } = require('../../types')

async function fetchToken(client, appName) {
  /* eslint-disable camelcase */
  const bodyData = {
    grant_type: 'password',
    client_id: appName,
  }
  /* eslint-enable */

  const request = await client.storage.authenticator.tsv1Fetch(
    client.config.apiUrl +
      `/auth/realms/${client.config.realmDomain}/protocol/openid-connect/token`,
    {
      method: 'POST',
      headers: {
        'Content-Type': 'application/x-www-form-urlencoded',
      },
      body: urlEncodeData(bodyData),
    }
  )
  return credentialedDecodeResponse(request)
}

class Client extends PartialClient {
  constructor(config, storage, agentToken) {
    super(config, storage)
    agentToken.expiry = new Date(agentToken.expiry)
    this._agentToken = agentToken
  }

  serialize() {
    return {
      config: Object.assign({}, this.config),
      storage: this.storage.config.serialize(),
      agent: this._agentToken,
    }
  }

  async agentToken() {
    return this._agentToken.access_token
  }

  async agentInfo() {
    return this._agentToken
  }

  async token() {
    const info = await this.tokenInfo()
    return info.access_token
  }

  async tokenInfo() {
    const fiveFromNow = Math.floor(Date.now() / 1000) + 5 * 60
    if (!this._tokenInfo || this._tokenInfo.expires < fiveFromNow) {
      const tokenInfo = await fetchToken(this, this.config.appName)
      this._tokenInfo = tokenInfo
    }
    return this._tokenInfo
  }

  async fetch(url, options) {
    const token = await this.token()
    options.headers = options.headers || {}
    options.headers.Authorization = `Bearer ${token}`
    return fetch(url, options)
  }
  secretTypes() {
    return TYPES
  }
  /**
   * createSecret
   *
   * @param {Object} secret the new Secret to create.
   *
   * @return {Promise<Record>}
   */
  async createSecret(secret) {
    const trimmedName = secret.secretName.trim()
    const trimmedValue = secret.secretValue.trim()
    if (secret.secretType === '') {
      throw new Error('Type cannot be empty')
    }
    if (!TYPES.includes(secret.secretType)) {
      throw new Error('Invalid type')
    }
    if (trimmedName === '') {
      throw new Error('Name cannot be empty')
    }
    if (!/^[a-zA-Z0-9-_]{1,50}$/.test(trimmedName)) {
      throw new Error(
        'Secret name must contain 1-50 alphanumeric characters, -, or _'
      )
    }
    if (trimmedValue === '') {
      throw new Error('Value cannot be empty')
    }
    const groupName = `tozny.secret.${this.config.realmName}.${
      this.storage.config.clientId
    }.${secret.secretType.toLowerCase()}`
    // check if the clients secret group already exists
    const groups = await this.storage.listGroups(this.storage.config.clientId, [
      groupName,
    ])
    let group
    let groupMembers = []
    if (groups.groups.length < 1) {
      // create the group if it doesn't exist
      const newGroup = await this.storage.createGroup(groupName)
      group = newGroup.group
      const capabilities = {
        read: true,
        share: true,
      }
      const member = new GroupMember(this.storage.config.clientId, capabilities)
      groupMembers.push(member)
      // add read and share capabilities for the client
      await this.storage.addGroupMembers(group.groupID, groupMembers)
    } else {
      group = groups.groups[0]
    }
    // create the record
    const recordType = `tozny.secret.${SECRET_UUID}.${secret.secretType}.${secret.secretName}`
    const data = {
      secretValue: secret.secretValue,
    }
    let timestamp = Date.now().toString()
    const meta = {
      secretType: secret.secretType,
      secretName: secret.secretName,
      description: secret.description,
      version: timestamp,
    }
    const secretMade = await this.storage.writeRecord(recordType, data, meta)
    // share record type with the group
    await this.storage.shareRecordWithGroup(group.groupID, recordType)
    return secretMade
  }
<<<<<<< HEAD
  async viewSecret(secretID) {
    const secret = this.storage.readRecord(secretID)
    return secret
  }
=======
  /**
   * getSecrets
   *
   * @param {number} limit   The maximum number of secrets to list per request.
   *
   * @return {Promise<Record>}
   */
>>>>>>> 655b9ba8
  async getSecrets(limit) {
    let request = new Search(true, true, limit)
    let searchType = `tozny.secret.${SECRET_UUID}.*`
    request.match({ type: searchType }, 'OR', 'WILDCARD')
    let resultQuery = await this.storage.search(request)
    return resultQuery
  }
  /**
   * updateSecrets
   *
   * @param {Object} oldSecret The current version of Secret.
   * @param {Object} newSecret The new version of the Secret to create.
   *
   * @return {Promise<Record>}
   */
  async updateSecret(oldSecret, newSecret) {
    // check name and type are the same
    if (oldSecret.secretType != newSecret.secretType) {
      throw new Error('Cannot Update Secret of Different Type')
    }
    if (oldSecret.secretName != newSecret.secretName) {
      throw new Error('Cannot Update Secret of Different Name')
    }
    // Create New Secret
    const newSecretCreated = this.createSecret(newSecret)
    return newSecretCreated
  }
}

module.exports = Client<|MERGE_RESOLUTION|>--- conflicted
+++ resolved
@@ -140,12 +140,17 @@
     await this.storage.shareRecordWithGroup(group.groupID, recordType)
     return secretMade
   }
-<<<<<<< HEAD
+  /**
+   * get a secret by its ID
+   *
+   * @param {string} secretID   the ID of the secret
+   *
+   * @return {Promise<Record>}
+   */
   async viewSecret(secretID) {
     const secret = this.storage.readRecord(secretID)
     return secret
   }
-=======
   /**
    * getSecrets
    *
@@ -153,7 +158,6 @@
    *
    * @return {Promise<Record>}
    */
->>>>>>> 655b9ba8
   async getSecrets(limit) {
     let request = new Search(true, true, limit)
     let searchType = `tozny.secret.${SECRET_UUID}.*`
