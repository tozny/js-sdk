--- conflicted
+++ resolved
@@ -350,7 +350,6 @@
   }
 
   /**
-<<<<<<< HEAD
    * revokeSecretFromUser takes in a secret type and secret name and a username of the
    * user that you want to revoke reading permissions from
    *
@@ -454,9 +453,7 @@
     }
     return groupSharedList
   }
-  /** 
-=======
->>>>>>> 3c2c8c19
+  /**
    * privateRealmInfo fetches private information about a realm
    *
    * @return {Object} information about a realm
