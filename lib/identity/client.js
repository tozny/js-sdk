const { credentialedDecodeResponse, urlEncodeData } = require('../utils')
const { validateResponseAsJSON } = require('../utils')
const fetch = require('isomorphic-fetch')
const PartialClient = require('./partialClient')
const { SECRET_UUID, TYPES } = require('../../lib/utils/constants')
const { GroupMember, Search } = require('../../types')
const { fileAsUrl } = require('../../browser/helpers')

async function fetchToken(client, appName) {
  /* eslint-disable camelcase */
  const bodyData = {
    grant_type: 'password',
    client_id: appName,
  }
  /* eslint-enable */

  const request = await client.storage.authenticator.tsv1Fetch(
    client.config.apiUrl +
      `/auth/realms/${client.config.realmDomain}/protocol/openid-connect/token`,
    {
      method: 'POST',
      headers: {
        'Content-Type': 'application/x-www-form-urlencoded',
      },
      body: urlEncodeData(bodyData),
    }
  )
  const response = await credentialedDecodeResponse(request)
  // record the time this token will expire based on the info response.
  // Since we set this date based on the expires_in response, adding 5 seconds
  // helps ensure we do not attempt to use a token that is expired but shows as
  // valid due to network latency.
  response.expires = Math.floor(Date.now() / 1000) + response.expires_in - 5
  return response
}

class Client extends PartialClient {
  constructor(config, storage, agentToken) {
    super(config, storage)
    agentToken.expiry = new Date(agentToken.expiry)
    this._agentToken = agentToken
  }

  serialize() {
    return {
      config: Object.assign({}, this.config),
      storage: this.storage.config.serialize(),
      agent: this._agentToken,
    }
  }

  async agentToken() {
    return this._agentToken.access_token
  }

  async agentInfo() {
    return this._agentToken
  }

  async token() {
    const info = await this.tokenInfo()
    return info.access_token
  }

  async tokenInfo() {
    const now = Math.floor(Date.now() / 1000)
    if (!this._tokenInfo || this._tokenInfo.expires < now) {
      const tokenInfo = await fetchToken(this, this.config.appName)
      this._tokenInfo = tokenInfo
    }
    return this._tokenInfo
  }

  async fetch(url, options) {
    const token = await this.token()
    options.headers = options.headers || {}
    options.headers.Authorization = `Bearer ${token}`
    return fetch(url, options)
  }
  secretTypes() {
    return TYPES
  }
  /**
   * createSecret
   *
   * @param {Object} secret the new Secret to create.
   *
   * @return {Promise<Record>}
   */
  async createSecret(secret) {
    const trimmedName = secret.secretName.trim()
    const trimmedValue = secret.secretValue.trim()
    if (secret.secretType === '') {
      throw new Error('Type cannot be empty')
    }
    if (!TYPES.includes(secret.secretType)) {
      throw new Error('Invalid type')
    }
    if (trimmedName === '') {
      throw new Error('Name cannot be empty')
    }
    if (!/^[a-zA-Z0-9-_]{1,50}$/.test(trimmedName)) {
      throw new Error(
        'Secret name must contain 1-50 alphanumeric characters, -, or _'
      )
    }
    if (trimmedValue === '' && secret.secretType !== 'File') {
      throw new Error('Value cannot be empty')
    }
    if (secret.secretType === 'File' && secret.fileName.trim() === '') {
      throw new Error('Filename cannot be empty')
    }
    if (secret.secretType === 'File' && secret.file.size > 5242880) {
      throw new Error('File size must be less that 5MB')
    }
    // also check that file is less than 5Mb
    const groupName = `tozny.secret.${this.config.realmName}.${
      this.storage.config.clientId
    }.${secret.secretType.toLowerCase()}`
    // check if the clients secret group already exists
    const groups = await this.storage.listGroups(this.storage.config.clientId, [
      groupName,
    ])
    let group
    let groupMembers = []
    if (groups.groups.length < 1) {
      // create the group if it doesn't exist
      const newGroup = await this.storage.createGroup(groupName)
      group = newGroup.group
      const capabilities = {
        read: true,
        share: true,
      }
      const member = new GroupMember(this.storage.config.clientId, capabilities)
      groupMembers.push(member)
      // add read and share capabilities for the client
      await this.storage.addGroupMembers(group.groupID, groupMembers)
    } else {
      group = groups.groups[0]
    }
    const recordType = `tozny.secret.${SECRET_UUID}.${secret.secretType}.${secret.secretName}`
    let timestamp = Date.now().toString()
    let meta = {
      secretType: secret.secretType,
      secretName: secret.secretName,
      description: secret.description,
      version: timestamp,
    }
    let secretMade
    if (secret.secretType === 'File') {
      meta['fileName'] = secret.fileName
      // in kibibytes
      const size = secret.file.size / 1024
      meta['size'] = size.toFixed(4).toString()
      const file = await this.storage.writeFile(recordType, secret.file, meta)
      secretMade = await file.record()
    } else {
      const data = {
        secretValue: secret.secretValue,
      }
      secretMade = await this.storage.writeRecord(recordType, data, meta)
    }
    // share record type with the group
    await this.storage.shareRecordWithGroup(group.groupID, recordType)
    return secretMade
  }
  /**
   * get a secret by its ID
   *
   * @param {string} secretID   the ID of the secret
   *
   * @return {Promise<Record>}
   */
  async viewSecret(secretID) {
    const secret = this.storage.readRecord(secretID)
    return secret
  }
  /**
   * getSecrets
   *
   * @param {number} limit   The maximum number of secrets to list per request.
   *
   * @return {Promise<Record>}
   */
  async getSecrets(limit) {
    let request = new Search(true, true, limit)
    let searchType = `tozny.secret.${SECRET_UUID}.*`
    request.match({ type: searchType }, 'OR', 'WILDCARD')
    let resultQuery = await this.storage.search(request)
    return resultQuery
  }
  /**
   * getLatestSecret
   *
   * @param {string} secretName   The name of the Secret given by User.
   * @param {string} secretType   The type of the Secret chosen by User.
   *
   *
   * @return {Promise<Record>}
   */
  async getLatestSecret(secretName, secretType) {
    const request = new Search(true) // Include Data
    let searchType = `tozny.secret.${SECRET_UUID}.${secretType}.${secretName}`
    request.match({ type: searchType }, 'AND', 'EXACT').order('DESCENDING')
    let resultQuery = await this.storage.search(request)
    let resultList = await resultQuery.next()
    if (resultList.length > 0) {
      return { exists: true, results: resultList[0] }
    }
    return { exists: false, results: null }
  }
  /**
   * updateSecrets
   *
   * @param {Object} oldSecret The current version of Secret.
   * @param {Object} newSecret The new version of the Secret to create.
   *
   * @return {Promise<Record>}
   */
  async updateSecret(oldSecret, newSecret) {
    // check name and type are the same
    if (oldSecret.secretType != newSecret.secretType) {
      throw new Error('Cannot Update Secret of Different Type')
    }
    if (oldSecret.secretName != newSecret.secretName) {
      throw new Error('Cannot Update Secret of Different Name')
    }
    // Create New Secret
    const newSecretCreated = this.createSecret(newSecret)
    return newSecretCreated
  }
<<<<<<< HEAD
  async downloadFile(recordId) {
    const file = await this.storage.getFile(recordId)
    const url = await fileAsUrl(file)
    return url
=======
  /**
   * shareSecretWithUsername
   *
   * @param {String} secretType
   * @param {String} secretName
   * @param {String} usernameToAdd
   *
   * @return {Promise<Record>}
   */
  async shareSecretWithUsername(secretName, secretType, usernameToAdd) {
    // Validation
    if (usernameToAdd == '') {
      throw new Error('Username Required')
    }
    // Look Up the ClientID for Username
    let clientMapping = await this.searchRealmIdentitiesByUsername([
      usernameToAdd,
    ])
    let usernameLowerCase = usernameToAdd.toLowerCase()
    let clientID =
      clientMapping.identities_username_to_client_aliases[usernameLowerCase]
    if (clientID == null) {
      return null
    }
    // Look up group for our current user sharing to the username
    // The group name is ordered by first clientID is the client who wrote the secret
    // and second clientID is the user that we are sharing with
    // This allows visibility to who owns the secret within a pairing
    const groupName = `tozny.secret.${this.config.realmName}.${this.storage.config.clientId}.${clientID}`
    const groupList = await this.storage.listGroups(
      this.storage.config.clientId,
      [groupName]
    )
    let currentGroup
    if (groupList.groups.length < 1) {
      // Group Does not Exists, create one
      const newGroup = await this.storage.createGroup(groupName)
      currentGroup = newGroup.group
      let groupMembers = []
      const capabilities = {
        read: true,
        share: true,
      }
      const owner = new GroupMember(this.storage.config.clientId, capabilities)
      groupMembers.push(owner)
      const capabilitiesForNewMember = {
        read: true,
      }
      const newMember = new GroupMember(clientID, capabilitiesForNewMember)
      groupMembers.push(newMember)
      await this.storage.addGroupMembers(currentGroup.groupID, groupMembers)
    } else {
      // Group Exists, save the group object
      currentGroup = groupList.groups[0]
    }
    // Generate the Record Type to share
    let recordType = `tozny.secret.${SECRET_UUID}.${secretType}.${secretName}`
    let sharedWithGroup = await this.storage.shareRecordWithGroup(
      currentGroup.groupID,
      recordType
    )
    return sharedWithGroup.record_type
  }
  /**
   * searchRealmIdentitiesByUsername
   *
   * @param {Array} usernamesToSearch
   *
   * @return {Object} UsernameToClientIDMapping
   */
  async searchRealmIdentitiesByUsername(usernamesToSearch = []) {
    const SearchRealmIdentitiesRequest = {
      identity_usernames: usernamesToSearch,
    }
    let response = await this.storage.authenticator.tsv1Fetch(
      `${
        this.storage.config.apiUrl
      }/v1/identity/search/realm/${this.config.realmName.toLowerCase()}/identity`,
      {
        method: 'POST',
        headers: {
          'Content-Type': 'application/json',
        },
        body: JSON.stringify(SearchRealmIdentitiesRequest),
      }
    )
    return await validateResponseAsJSON(response)
>>>>>>> 1b427265
  }
}

module.exports = Client<|MERGE_RESOLUTION|>--- conflicted
+++ resolved
@@ -229,12 +229,18 @@
     const newSecretCreated = this.createSecret(newSecret)
     return newSecretCreated
   }
-<<<<<<< HEAD
+  /**
+   * downloadFile
+   *
+   * @param {Object} recordId
+   *
+   * @return {string}
+   */
   async downloadFile(recordId) {
     const file = await this.storage.getFile(recordId)
     const url = await fileAsUrl(file)
     return url
-=======
+  }
   /**
    * shareSecretWithUsername
    *
@@ -322,7 +328,6 @@
       }
     )
     return await validateResponseAsJSON(response)
->>>>>>> 1b427265
   }
 }
 
